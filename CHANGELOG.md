--- conflicted
+++ resolved
@@ -1,18 +1,5 @@
 # Geode Changelog
 
-<<<<<<< HEAD
-## v1.3.6
- * Allow error responses in our WebRequest classes (237128bf)
- * Display unhandled C++ exceptions in crash log (fdd78aca, 0d091626, 52421d8c, 0472075f)
- * Fix GEODE_CLI force caching when not found (0a113744)
- * Only write checksum file after unzipping, fixes inconsistent index state (b4fbea51)
- * Fix the index notif staying on all the time (c967b520)
- * Bump minimum required CMake version in codegen (27ed63e7)
- * Only show update indicator if mod is enabled (8762714c)
- * Fix FLAlertLayer m_scrollingLayer not being a ScrollingLayer (9694b35d)
- * Fix gnustl vector dtor (b55e6465, 0bdb0df7)
- * Loads of bindings changes
-=======
 ## v1.4.0
  * Add Android support !!!!
    * Implement every Geode functionality except `utils::file::openFolder`
@@ -39,7 +26,18 @@
  * Add `SimpleTextArea` (7f277a7)
  * Check modified date when unzipping `.geode` files (5c765c6)
  * Only hash markdown files on resource checking (f563c46)
->>>>>>> 3500ce98
+
+## v1.3.6
+ * Allow error responses in our WebRequest classes (237128bf)
+ * Display unhandled C++ exceptions in crash log (fdd78aca, 0d091626, 52421d8c, 0472075f)
+ * Fix GEODE_CLI force caching when not found (0a113744)
+ * Only write checksum file after unzipping, fixes inconsistent index state (b4fbea51)
+ * Fix the index notif staying on all the time (c967b520)
+ * Bump minimum required CMake version in codegen (27ed63e7)
+ * Only show update indicator if mod is enabled (8762714c)
+ * Fix FLAlertLayer m_scrollingLayer not being a ScrollingLayer (9694b35d)
+ * Fix gnustl vector dtor (b55e6465, 0bdb0df7)
+ * Loads of bindings changes
 
 ## v1.3.5
  * Follow redirect in web::utils functions (a942a45)
