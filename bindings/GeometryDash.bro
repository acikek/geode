// geode additions to make stl containers easier
// clang-format off
class GDString {
    void winDtor() = win 0xf6e0;
    GDString& winAssign(GDString const&, size_t, size_t) = win 0xf720;
    GDString& winAssign(char const*) = win 0xf680;
    GDString& winAssign(char const*, size_t) = win 0xf840;

    static uintptr_t macEmptyContainer() {
        return geode::base::get() + 0x6030d0;
    }
    void macCtor(char const*) = mac 0x489fc0;
    void macCtor(GDString const&) = mac 0x489fcc;
    GDString& macAssign(char const*) = mac 0x489f96;
    GDString& macAssign(GDString const&) = mac 0x489f9c;
    void macDestroy() = mac 0x489f78;
}

void testFunction(int a) = mac 0x100000;

[[link(android)]]
class AchievementBar : cocos2d::CCNodeRGBA {
    static AchievementBar* create(const char* title, const char* desc, const char* icon, bool quest) = mac 0x379f80, win 0x3b120, ios 0x1a4784;

    PAD = win 0x24;
}

[[link(android)]]
class AchievementCell : cocos2d::CCLayer {
    void loadFromDict(cocos2d::CCDictionary*) = mac 0x10eaa0, win 0x59010;

    virtual bool init() = win 0x11070;
}

[[link(android)]]
class AchievementManager : cocos2d::CCNode {
    void getAllAchievements() = mac 0x434d60;
    static AchievementManager* sharedState() = mac 0x424420, win 0x7b10;

    PAD = win 0x10;
    cocos2d::CCDictionary* m_achievements;
    PAD = win 0x4;
}


[[link(android)]]
class AchievementNotifier : cocos2d::CCNode {
    void notifyAchievement(const char* title, const char* desc, const char* icon, bool quest) {
        m_queue->addObject(AchievementBar::create(title, desc, icon, quest));
        if (!m_currentAchievement) {
            this->showNextAchievement();
        }
    }

    static AchievementNotifier* sharedState() = mac 0x464e00, win 0xfc90;
    void willSwitchToScene(cocos2d::CCScene*) = mac 0x4650b0, win 0xfea0;
    void showNextAchievement() = mac 0x464f10, win 0xfd60, ios 0x13f508;

    cocos2d::CCScene* m_currentScene;
    cocos2d::CCArray* m_queue;
    AchievementBar* m_currentAchievement;
}

[[link(android)]]
class AchievementsLayer : GJDropDownLayer {
    void customSetup() = mac 0x1bdea0, win 0x3c2f0;
    void loadPage(int) = mac 0x1be190, win 0x3c600;
}

[[link(android)]]
class AnimatedGameObject : GameObject, AnimatedSpriteDelegate, SpritePartDelegate {
    void playAnimation(int) = mac 0xc93d0, win 0x2539e0;
    void updateChildSpriteColor(cocos2d::_ccColor3B) = mac 0xc8450, win 0x2531f0;
}

[[link(android)]]
class AnimatedShopKeeper : CCAnimatedSprite {
    void animationFinished(const char*) {}

    static AnimatedShopKeeper* create(ShopType type) = mac 0x1a57d0, win 0x14c4d0;
    void startAnimating() = win 0x14c690;

    float m_unknown1;
    float m_unknown2;
    bool m_unknown;
}

[[link(android)]]
class AnimatedSpriteDelegate {
    virtual void animationFinished(const char*) {}
}

[[link(android)]]
class AppDelegate : cocos2d::CCApplication, cocos2d::CCSceneDelegate {
    void bgScale() = mac 0x3aaab0;
    virtual bool applicationDidFinishLaunching() = mac 0x3aa900, win 0x3cbb0;
    virtual void applicationDidEnterBackground() = mac 0x3aabe0, win 0x3cf40;
    virtual void applicationWillEnterForeground() = mac 0x3aac80, win 0x3d130;
    virtual void applicationWillBecomeActive() = mac 0x3aab30, win 0x3ce90;
    virtual void applicationWillResignActive() = mac 0x3aab50, win 0x3cf20;
    virtual void trySaveGame() = mac 0x3aaf10, win 0x3d5e0, ios 0x1a28f0;
    virtual void willSwitchToScene(cocos2d::CCScene*) = mac 0x3aaf40, win 0x3d690;
    static AppDelegate* get() {
        return static_cast<AppDelegate*>(cocos2d::CCApplication::sharedApplication());
    }
    bool musicTest() = win 0x3d580;
    void pauseGame() = mac 0x3aab60, win 0x3d3e0;
    void resumeSound() = win 0x3d4d0;
    void setupGLView() = win 0x3c950;

    bool m_unk0;
    bool m_unk1;
    cocos2d::CCScene* m_runningScene;
    bool m_loadingFinished;
    bool m_unk2;
    bool m_unk3;
    bool m_use16BitFormatForColorPicker;
    bool m_unk4;
}

[[link(android)]]
class ArtistCell : TableViewCell {
    virtual void draw() = mac 0x11c980, win 0x59d40; // same as StatsCell
    virtual bool init() = mac 0x11c7c0, win 0x11250;
    void loadFromObject(SongInfoObject*) = mac 0x1118b0, win 0x5ede0;
    void onNewgrounds(cocos2d::CCObject*) = mac 0x11c7e0, win 0x5f0c0;
    void updateBGColor(int) = mac 0x110460, win 0x5c6b0; // same as GJUserCell

    void* m_idk;
}

[[link(android)]]
class AudioEffectsLayer : cocos2d::CCLayerColor {
    void audioStep(float) = mac 0x271f40, win 0x3daa0;
    static AudioEffectsLayer* create(gd::string) = mac 0x271a00, win 0x3d850;
    void resetAudioVars() = mac 0x271ee0, win 0x3da40;
    void goingDown() = win 0x3dd40;
    virtual void updateTweenAction(float, const char*) = win 0x3dc70;

    int m_unk198;
    cocos2d::CCArray* m_unk19C;
    cocos2d::CCArray* m_unk1A0;
    float m_unk1A4;
    float m_unk1A8;
    bool m_unk1AC;
    float m_unk1B0;
    bool m_unk1B4;
}

[[link(android)]]
class BoomListView : cocos2d::CCLayer, TableViewDelegate, TableViewDataSource {
    BoomListView() {}
    ~BoomListView() {
        CC_SAFE_RELEASE(m_entries);
    }

    static BoomListView* create(cocos2d::CCArray*, float, float, int, BoomListType) = mac 0x18ecb0;
    bool init(cocos2d::CCArray*, float, float, int, BoomListType) = mac 0x18ee00, win 0x10c20, ios 0x12c5a8;
    virtual void draw() {}

    virtual void setupList() = mac 0x18ef90, win 0x10dc0;
    virtual void TableViewWillDisplayCellForRowAtIndexPath(CCIndexPath&, TableViewCell*, TableView*) {}
    virtual float cellHeightForRowAtIndexPath(CCIndexPath&, TableView*) = mac 0x18f070, win 0x10e50;
    virtual void didSelectRowAtIndexPath(CCIndexPath&, TableView*) {}
    virtual int numberOfRowsInSection(unsigned int, TableView*) = mac 0x18f0b0, win 0x10e60;
    virtual unsigned int numberOfSectionsInTableView(TableView*) = mac 0x18f0e0, win 0x10a70;
    virtual TableViewCell* cellForRowAtIndexPath(CCIndexPath&, TableView*) = mac 0x18f100, win 0x10e70;
    virtual void TableViewCommitCellEditingStyleForRowAtIndexPath(TableView*, TableViewCellEditingStyle, CCIndexPath&) {}
    virtual void TableViewWillReloadCellForRowAtIndexPath(CCIndexPath&, TableViewCell*, TableView*) {}
    virtual TableViewCell* getListCell(const char*) = mac 0x18f200, win 0x10ed0;
    virtual void loadCell(TableViewCell*, int) = mac 0x18f4a0, win 0x10ff0;
    inline bool init(cocos2d::CCArray* entries, BoomListType type, float width, float height) {
        return this->init(entries, height, width, 0, type);
    }

    TableView* m_tableView;
    cocos2d::CCArray* m_entries;
    BoomListType m_type;
    float m_height;
    float m_width;
    float m_itemSeparation;
    int m_currentPage;
}

[[link(android)]]
class BoomScrollLayer : cocos2d::CCLayer {
    BoomScrollLayer() = mac 0x1e42f0, win 0x11510;
    void instantMoveToPage(int page) = win 0x12330;
    void moveToPage(int page) = win 0x12400;

    cocos2d::CCArray* m_dots;
    PAD = win 0x40;
    ExtendedLayer* m_layer;
    PAD = win 0x48;
    int m_page;
}

[[link(android)]]
class ButtonSprite : cocos2d::CCSprite {
    static ButtonSprite* create(
        const char* caption,
        int width,
        int unknown,
        float scale,
        bool absoluteWidth,
        const char* font,
        const char* texture,
        float height
    ) = win 0x137d0, mac 0x4fa90, ios 0x38c7c;

    static ButtonSprite* create(
        cocos2d::CCSprite* topSprite,
        int width,
        int unknown,
        float height,
        float scale,
        bool absoluteWidth,
        const char* texture,
        bool bUnknown
    ) = win 0x134b0, mac 0x4f1d0;

    [[docs("
        Create a ButtonSprite with a top sprite and a texture.
        @param topSprite The top sprite to add on top of the sprite
        @param width Sprite width; ignored if `absolute` is false
        @param absolute Whether to use absolute width or not
        @param texture The name of the background sprite file (can't be in a spritesheet)
        @param height The height of the button, leave 0 for automatic
        @param scale Scale of top sprite
    ")]]
    static ButtonSprite* create(
        cocos2d::CCSprite* topSprite,
        int width,
        bool absolute,
        float height,
        const char* texture,
        float scale
    ) {
        return create(topSprite, width, 0, height, scale, absolute, texture, true);
    }

    [[docs("
        Create a ButtonSprite with text, a font and a texture.
        @param caption The text of the ButtonSprite
        @param width Sprite width; ignored if `absolute` is false
        @param absolute Whether to use absolute width or not
        @param font The name of the BM font file to use
        @param texture The name of the background sprite file (can't be in a spritesheet)
        @param height The height of the button, leave 0 for automatic
        @param scale Scale of text
        @returns Pointer to the created ButtonSprite, or nullptr on error
    ")]]
    static ButtonSprite* create(const char* caption, int width, bool absolute, const char* font, const char* texture, float height, float scale) {
        return create(caption, width, 0, scale, absolute, font, texture, height);
    }

    static ButtonSprite* create(char const* caption) {
        return ButtonSprite::create(caption, 0, 0, "goldFont.fnt", "GJ_button_01.png", .0f, 1.f);
    }
    static ButtonSprite* create(char const* caption, const char* font, const char* texture) {
        return ButtonSprite::create(caption, 0, 0, font, texture, .0f, 1.f);
    }
    static ButtonSprite* create(char const* caption, const char* font, const char* texture, float scale) {
        return ButtonSprite::create(caption, 0, 0, font, texture, .0f, scale);
    }
    static ButtonSprite* create(char const*, int, int, float, bool) = mac 0x4fa40;
    void updateBGImage(const char*) = mac 0x502d0, win 0x13af0;
    static ButtonSprite* create(char const*, float) = mac 0x4fa60;
    void setString(const char* txt) = mac 0x4fec0, win 0x14030;
    void updateSpriteBGSize() = mac 0x4f5d0, win 0x13c00;
    void setColor(cocos2d::ccColor3B color) = mac 0x50410, win 0x143e0;

    PAD = mac 0x18, win 0x18;
    cocos2d::CCLabelBMFont* m_label;
    cocos2d::CCSprite* m_subSprite;
    cocos2d::CCSprite* m_subBGSprite;
    cocos2d::extension::CCScale9Sprite* m_BGSprite;
    PAD = mac 0xC, win 0x8;
    cocos2d::CCPoint m_spritePosition;
}

[[link(android)]]
class CCAnimatedSprite : cocos2d::CCSprite {
    void runAnimation(gd::string) = mac 0x1a6430, win 0x14f60;
    void tweenToAnimation(gd::string, float) = mac 0x1a65b0, win 0x15080;
    static CCAnimatedSprite* createWithType(const char* file) = win 0x14540;

    gd::string m_unknown1;
    gd::string m_unknown2;
    PAD = win 0x14;
    gd::string m_unknown3;
    PAD = win 0x4;
}

[[link(android)]]
class CCAnimateFrameCache : cocos2d::CCObject {
    static CCAnimateFrameCache* sharedSpriteFrameCache() = mac 0x2e4df0, win 0x158f0;
    void addSpriteFramesWithFile(const char* file) = win 0x159b0;

    cocos2d::CCDictionary* m_unknown1;
    cocos2d::CCDictionary* m_unknown2;
    cocos2d::CCDictionary* m_unknown3;
}

[[link(android)]]
class CCBlockLayer : cocos2d::CCLayerColor {
    inline CCBlockLayer() {}
    virtual bool init() = mac 0x2a59c0, win 0x168d0;
    virtual void draw() = mac 0x2a5c20, win 0x16a80; // same as GJDropDownLayer
    virtual void registerWithTouchDispatcher() = mac 0x2a5ad0, win 0x16990; // shared with many
    virtual void customSetup() = win 0x7640;
    virtual void enterLayer() = mac 0x2a5aa0, win 0x16970;
    virtual void exitLayer() = mac 0x2a5b40, win 0x169e0; // same as PauseLayer, EditorPauseLayer
    virtual void showLayer(bool) = mac 0x2a5b90, win 0x16a20; // same as PauseLayer, EditorPauseLayer
    virtual void hideLayer(bool) = mac 0x2a5ba0, win 0x16a30; // same as PauseLayer, EditorPauseLayer
    virtual void layerVisible() = mac 0x2a5bc0, win 0x16a40; // same as GJDropDownLayer
    virtual void layerHidden() = mac 0x2a5be0, win 0x16a50; // same as PauseLayer, EditorPauseLayer
    virtual void enterAnimFinished() {}
    virtual void disableUI() {}
    virtual void enableUI() {}

    bool m_unknown;
    bool m_unknown2;
}

[[link(android)]]
class CCCircleWave : cocos2d::CCNode {
    static CCCircleWave* create(float, float, float, bool) = mac 0xbd270;
    static CCCircleWave* create(float, float, float, bool, bool) = mac 0xbd290, win 0x16c00;
    bool init(float, float, float, bool, bool) = mac 0xbd380, win 0x16cd0;
    void followObject(cocos2d::CCNode*, bool) = mac 0xbd670, win 0x16f20;
    callback void updatePosition(float) = mac 0xbd630, win 0x16f00;
    virtual void setPosition(cocos2d::CCPoint const& pos) = mac 0xbd600, win 0x16ed0;
    virtual void removeMeAndCleanup() = mac 0xbdac0, win 0x17280;
    virtual void draw() = mac 0xbd960, win 0x17100;
    virtual void updateTweenAction(float dt, const char* key) = mac 0xbd960, win 0x16f90;

    cocos2d::CCNode* m_child;
    PAD = win 0x4;
    float m_currentRadius;
    float m_currentOpacity;
    cocos2d::ccColor3B m_color;
    cocos2d::CCPoint m_circleCenter;
    int m_filled;
    int m_lineWidth;
    float m_opacityMultiplier;
    bool m_blendFuncDirty;
}

[[link(android)]]
class CCCircleWaveDelegate {
    virtual void circleWaveWillBeRemoved(CCCircleWave* wave) {}
}

[[link(android)]]
class CCContentLayer : cocos2d::CCLayerColor {
    inline CCContentLayer() {}
    static CCContentLayer* create(cocos2d::ccColor4B const& color, float width, float height) = win 0x172a0;
    virtual void setPosition(cocos2d::CCPoint const& pos) = mac 0x464c60, win 0x17400;
}

[[link(android)]]
class CCIndexPath : cocos2d::CCObject {
    static CCIndexPath* CCIndexPathWithSectionRow(int idk1, int idk2) = win 0x30e40;
    inline CCIndexPath() = default;
    int m_unknown1;
    int m_unknown2;
}

[[link(android)]]
class CCLightFlash {
    static CCLightFlash* create() = mac 0x295870, win 0x17920;
    void playEffect(cocos2d::CCPoint, cocos2d::_ccColor3B, float, float, float, float, float, float, float, float, float, float, float, float, float, float, int, bool, bool, float) = mac 0x295900, win 0x179f0;
}

[[link(android)]]
class CCMenuItemSpriteExtra : cocos2d::CCMenuItemSprite {
    void useAnimationType(MenuAnimationType type) {
        m_startPosition = this->getNormalImage()->getPosition();
        m_animationType = type;
    }
    void setDestination(cocos2d::CCPoint const& pos) {
        m_destPosition = pos;
    }
    void setOffset(cocos2d::CCPoint const& pos) {
        m_offset = pos;
    }
    void setScale(float scale) {
        this->CCMenuItemSprite::setScale(scale);
        m_baseScale = scale;
    }

    static CCMenuItemSpriteExtra* create(cocos2d::CCNode*, cocos2d::CCNode*, cocos2d::CCObject*, cocos2d::SEL_MenuHandler) = mac 0x1253c0, win 0x18ee0, ios 0xe0740;
    inline static CCMenuItemSpriteExtra* create(cocos2d::CCNode* sprite, cocos2d::CCObject* target, cocos2d::SEL_MenuHandler callback) {
        return CCMenuItemSpriteExtra::create(sprite, nullptr, target, callback);
    }
    void setSizeMult(float) = mac 0x1255e0, win 0x19080;
    CCMenuItemSpriteExtra() = mac 0x32670, win 0x18db0;
    ~CCMenuItemSpriteExtra() = win 0x18eb0;
    bool init(
        cocos2d::CCNode* normalImage,
        cocos2d::CCNode* selectedImage,
        cocos2d::CCObject* target,
        cocos2d::SEL_MenuHandler callback
    ) {
        if (!cocos2d::CCMenuItemSprite::initWithNormalSprite(
            normalImage, selectedImage, nullptr, target, callback
        )) return false;

        this->setAnchorPoint({ .5f, .5f });
        this->setContentSize(normalImage->getScaledContentSize());
        normalImage->setPosition(m_obContentSize / 2);

        m_baseScale = 1.f;
        m_animationEnabled = true;
        m_scaleMultiplier = 1.26f;

        return true;
    }
    virtual void activate() = mac 0x125730, win 0x191c0;
    virtual void selected() = mac 0x125840, win 0x19270;
    virtual void unselected() = mac 0x125a70, win 0x19430;

    float m_scaleMultiplier;
    float m_baseScale;
    bool m_animationEnabled;
    bool m_colorEnabled;
    float m_unknown;
    gd::string m_unknown2;
    gd::string m_unknown3;
    float m_colorDip;
    cocos2d::CCPoint m_destPosition;
    cocos2d::CCPoint m_offset;
    MenuAnimationType m_animationType;
    cocos2d::CCPoint m_startPosition;
}

[[link(android)]]
class CCMenuItemToggler : cocos2d::CCMenuItem {
    inline CCMenuItemToggler() : CCMenuItem(), m_onButton(nullptr), m_offButton(nullptr), m_toggled(false), m_notClickable(false) {}

    static CCMenuItemToggler* createWithSize(const char* spr1, const char* spr2, cocos2d::CCObject* target, cocos2d::SEL_MenuHandler callback, float scale) {
        auto sprOff = cocos2d::CCSprite::createWithSpriteFrameName(spr1);
        auto sprOn = cocos2d::CCSprite::createWithSpriteFrameName(spr2);
    
        sprOff->setScale(scale);
        sprOn->setScale(scale);
    
        return create(sprOff, sprOn, target, callback);
    }
    static CCMenuItemToggler* createWithStandardSprites(cocos2d::CCObject* target, cocos2d::SEL_MenuHandler callback, float scale) {
        auto sprOff = cocos2d::CCSprite::createWithSpriteFrameName("GJ_checkOff_001.png");
        auto sprOn = cocos2d::CCSprite::createWithSpriteFrameName("GJ_checkOn_001.png");
    
        sprOff->setScale(scale);
        sprOn->setScale(scale);
    
        return create(sprOff, sprOn, target, callback);
    }
    bool isOn() {
        return m_toggled;
    }
    bool isToggled() {
        return m_toggled;
    }
    void setClickable(bool on) {
        m_notClickable = !on;
    }
    void toggleWithCallback(bool on) {
        this->activate();
        this->toggle(on);
    }

    static CCMenuItemToggler* create(cocos2d::CCNode* offSpr, cocos2d::CCNode* onSpr, cocos2d::CCObject* target, cocos2d::SEL_MenuHandler callback) = mac 0x38400, win 0x19600, ios 0xf5594;
    void setSizeMult(float) = mac 0x38a40, win 0x19850;
    void toggle(bool) = mac 0x38950, win 0x199b0, ios 0xf5848;
    bool init(cocos2d::CCNode* off, cocos2d::CCNode* on, cocos2d::CCObject* target, cocos2d::SEL_MenuHandler handler) = mac 0x38500, win 0x196e0;
    virtual void activate() = mac 0x38bc0, win 0x198d0, ios 0xf59ac;
    virtual void selected() = mac 0x38b80, win 0x198a0;
    virtual void unselected() = mac 0x38c00, win 0x19900;
    virtual void setEnabled(bool enabled) = mac 0x38c40, win 0x19930;

    CCMenuItemSpriteExtra* m_offButton;
    CCMenuItemSpriteExtra* m_onButton;
    bool m_toggled;
    bool m_notClickable;
}

[[link(android)]]
class CCMoveCNode : cocos2d::CCNode {
    static CCMoveCNode* create() = mac 0x1842a0, win 0x121c70;
    ~CCMoveCNode() = mac 0x18b2c0;

    float m_staticMoveX;
    float m_staticMoveY;
    float m_staticRotation;
    bool m_lockObjectRotation;
    int m_parentGroupId;
    bool m_forceUpdate;
    int m_unk104;
    float m_followXMod;
    float m_followYMod;
    bool m_unk110;
    float m_optimizedMoveX;
    float m_optimizedMoveY;
    float m_optimizedRotation;
    float m_playerFollowSpeed;
    float m_playerFollowDelay;
    float m_playerFollowOffset;
    float m_playerFollowMaxSpeed;
    GroupCommandObject* m_followCommand;
}

[[link(android)]]
class GroupCommandObject : cocos2d::CCNode {
    // too lazy to re rn
    // the ints are definitely real members but idk their types
    cocos2d::CCPoint m_ec;
    int m_f4;
    int m_f8;
    int m_fc;
    int m_100;
    int m_104;
    int m_108;
    cocos2d::CCPoint m_10c;
    cocos2d::CCPoint m_114;
    cocos2d::CCPoint m_11c;
    int m_124;
    int m_128;
    int m_12c;
    int m_130;
    int m_134;
    bool m_138;
    float m_13c;
    float m_140;
    bool m_144;
    int m_148;
    int m_14c;
    int m_150;
    int m_154;
    int m_158;
    int m_15c;
    cocos2d::CCPoint m_160;
    cocos2d::CCPoint m_168;
    int m_170;
    int m_174;
    int m_178;
    int m_17c;
    int m_180;
    bool m_184;
}

[[link(android)]]
class CCNodeContainer : cocos2d::CCNode {
    static CCNodeContainer* create() = mac 0xb1090, win 0x112370;
    virtual bool init() = mac 0xba950, win 0x33b40;
    void visit() = mac 0xba960, win 0x112420;
}

[[link(android)]]
class CCScrollLayerExt : cocos2d::CCLayer {
    inline CCScrollLayerExt() {}

    static CCScrollLayerExt* create(cocos2d::CCRect rect, bool vertical) {
        auto pRet = new CCScrollLayerExt(rect);
        if (pRet) {
            pRet->autorelease();
            pRet->m_disableVertical = !vertical;
            pRet->m_disableHorizontal = vertical;
            pRet->m_cutContent = true;
            return pRet;
        }
        CC_SAFE_DELETE(pRet);
        return nullptr;
    }
    float getMinY() {
        return this->getContentSize().height -
            m_contentLayer->getContentSize().height -
            m_scrollLimitTop;
    }
    float getMaxY() {
        return m_scrollLimitBottom;
    }

    // todo: add this back when CCDestructor works and 
    // this no longer causes crashing
    // virtual ~CCScrollLayerExt() = mac 0x2359b0, win 0x1b520;
    virtual void visit() = mac 0x236550, win 0x1bed0;
    virtual bool ccTouchBegan(cocos2d::CCTouch*, cocos2d::CCEvent*) = mac 0x235ef0, win 0x1b9b0;
    virtual void ccTouchMoved(cocos2d::CCTouch*, cocos2d::CCEvent*) = mac 0x236300, win 0x1bce0;
    virtual void ccTouchEnded(cocos2d::CCTouch*, cocos2d::CCEvent*) = mac 0x236020, win 0x1baa0;
    virtual void ccTouchCancelled(cocos2d::CCTouch*, cocos2d::CCEvent*) = mac 0x2362a0, win 0x1bcc0;
    virtual void registerWithTouchDispatcher() = mac 0x235eb0, win 0x1b980;
    virtual void preVisitWithClippingRect(cocos2d::CCRect) = mac 0x2366a0, win 0x1c000;
    virtual void postVisit() = mac 0x236720, win 0x1c090;
    void moveToTop() = mac 0x235870, win 0x1b4a0;
    void moveToTopWithOffset(float) = mac 0x2357d0, win 0x1b420;
    CCScrollLayerExt(cocos2d::CCRect rect) = mac 0x235130, win 0x1b020, ios 0x21f05c;
    void scrollLayer(float scroll) = mac 0x236490, win 0x1be20;
    void updateIndicators(float unknown) = win 0x1b710;

    cocos2d::CCTouch* m_touch;
    cocos2d::CCPoint m_touchPosition;
    cocos2d::CCPoint m_touchStartPosition;
    cocos2d::cc_timeval m_timeValue;
    bool m_touchDown;
    bool m_notAtEndOfScroll;
    cocos2d::CCLayerColor* m_verticalScrollbar;
    cocos2d::CCLayerColor* m_horizontalScrollbar;
    CCScrollLayerExtDelegate* m_delegate;
    CCContentLayer* m_contentLayer;
    bool m_cutContent;
    bool m_vScrollbarVisible;
    bool m_hScrollbarVisible;
    bool m_disableHorizontal;
    bool m_disableVertical;
    bool m_disableMovement;
    float m_scrollLimitTop;
    float m_scrollLimitBottom;
    float m_peekLimitTop;
    float m_peekLimitBottom;
}

[[link(android)]]
class CCScrollLayerExtDelegate {
    virtual void scrllViewWillBeginDecelerating(CCScrollLayerExt*) {}
    virtual void scrollViewDidEndDecelerating(CCScrollLayerExt*) {}
    virtual void scrollViewTouchMoving(CCScrollLayerExt*) {}
    virtual void scrollViewDidEndMoving(CCScrollLayerExt*) {}
    virtual void scrollViewTouchBegin(CCScrollLayerExt*) {}
    virtual void scrollViewTouchEnd(CCScrollLayerExt*) {}
}

[[link(android)]]
class CCSpritePart : CCSpritePlus {

}

[[link(android)]]
class CCSpritePlus : cocos2d::CCSprite {
    virtual bool initWithSpriteFrameName(const char*) = mac 0x248670, win 0x1c1e0;
    virtual void setScaleX(float scale) = win 0x1c440;
    virtual void setScaleY(float scale) = win 0x1c4c0;
    virtual void setScale(float scale) = win 0x1c540;
    virtual void setPosition(const cocos2d::CCPoint& pos) = win 0x1c220;
    virtual void setRotation(float rotation) = win 0x1c280;
    virtual bool initWithTexture(cocos2d::CCTexture2D* texture) = win 0x1c200;
    virtual void setFlipX(bool flip) = win 0x1c300;
    virtual void setFlipY(bool flip) = win 0x1c3a0;
    static CCSpritePlus* createWithSpriteFrame(cocos2d::CCSpriteFrame* frame) = win 0x1c130;

    cocos2d::CCArray* m_followers;
    CCSpritePlus* m_followingSprite;
    bool m_hasFollower;
    bool m_propagateScaleChanges;
    bool m_propagateFlipChanges;
}

[[link(android)]]
class CCTextInputNode : cocos2d::CCLayer, cocos2d::CCIMEDelegate, cocos2d::CCTextFieldDelegate {
    inline CCTextInputNode() : cocos2d::CCLayer(), cocos2d::CCIMEDelegate(), cocos2d::CCTextFieldDelegate(), m_caption(), m_allowedChars() {
        m_numberInput = false;
        m_unknown1 = 0;
        m_selected = false;
        m_unknown2 = false;
        m_maxLabelWidth = 0.f;
        m_maxLabelScale = 0.f;
        m_placeholderScale = 0.f;
        m_placeholderColor = cocos2d::ccc3(0,0,0);
        m_textColor = cocos2d::ccc3(0,0,0);
        m_cursor = nullptr;
        m_textField = nullptr;
        m_delegate = nullptr;
        m_maxLabelLength = 0;
        m_placeholderLabel = nullptr;
        m_unknown3 = false;
        m_usePasswordChar = false;
        m_forceOffset = false;
    }
    inline ~CCTextInputNode() {
        if (m_selected) m_textField->detachWithIME();
    }
    void setLabelNormalColor(cocos2d::ccColor3B color) {
        m_textColor = color;
        this->refreshLabel();
    }
    void setLabelPlaceholderColor(cocos2d::ccColor3B color) {
        m_placeholderColor = color;
        this->refreshLabel();
    }
    void setLabelPlaceholderScale(float scale) {
        m_placeholderScale = scale;
        this->refreshLabel();
    }
    void setMaxLabelScale(float scale) {
        m_maxLabelScale = scale;
        this->refreshLabel();
    }
    void setMaxLabelWidth(int length) {
        m_maxLabelLength = length;
        this->refreshLabel();
    }
    void setAllowedChars(gd::string filter) {
        m_allowedChars = filter;
    }
    void forceOffset() {
        m_forceOffset = true;
    }
    void setString(gd::string text) = mac 0x5d3e0, win 0x21070;
    const char* getString() {
        return m_textField->getString();
    }
    cocos2d::CCTextFieldTTF* getTextField() {
        return m_textField;
    }
    cocos2d::CCLabelBMFont* getPlaceholderLabel() {
        return m_placeholderLabel;
    }
    void setDelegate(TextInputDelegate* delegate) {
        m_delegate = delegate;
    }

    inline static CCTextInputNode* create(float width, float height, char const* placeholder, char const* fontPath) {
        return CCTextInputNode::create(width, height, placeholder, 0x18, fontPath);
    }
    inline static CCTextInputNode* create(float width, float height, char const* placeholder, int fontSize, char const* fontPath) {
        auto ret = new CCTextInputNode();
        if (ret && ret->init(width, height, placeholder, "Thonburi", fontSize, fontPath)) {
            ret->autorelease();
            return ret;
        }
        CC_SAFE_DELETE(ret);
        return nullptr;
    }
    bool init(float width, float height, const char* caption, const char* thonburi, int maxCharCount, const char* font) = mac 0x5d180, win 0x20e50, ios 0xe261c;

    void refreshLabel() = mac 0x5d730, win 0x21330, ios 0xe2af4;
    void updateLabel(gd::string) = mac 0x5d4a0, win 0x21190;
    void updateBlinkLabel() = mac 0x5d920;
    virtual void registerWithTouchDispatcher() = mac 0x5eec0, win 0x220e0;
    virtual void visit() = mac 0x5d380, win 0x21000;
    virtual bool ccTouchBegan(cocos2d::CCTouch*, cocos2d::CCEvent*) = mac 0x5ec80, win 0x21f20;
    virtual void ccTouchCancelled(cocos2d::CCTouch*, cocos2d::CCEvent*) {}
    virtual void ccTouchEnded(cocos2d::CCTouch*, cocos2d::CCEvent*) {}
    virtual void ccTouchMoved(cocos2d::CCTouch*, cocos2d::CCEvent*) {}
    virtual void textChanged() = mac 0x5dd70, win 0x216e0;
    virtual void onClickTrackNode(bool) = mac 0x5dd40, win 0x216b0;
    virtual void keyboardWillShow(cocos2d::CCIMEKeyboardNotificationInfo&) = mac 0x5dad0, win 0x21580;
    virtual void keyboardWillHide(cocos2d::CCIMEKeyboardNotificationInfo&) = mac 0x5dc20, win 0x21650;
    virtual bool onTextFieldInsertText(cocos2d::CCTextFieldTTF*, char const*, int) = mac 0x5de50, win 0x21760;
    virtual bool onTextFieldAttachWithIME(cocos2d::CCTextFieldTTF*) = mac 0x5e2c0, win 0x21b10;
    virtual bool onTextFieldDetachWithIME(cocos2d::CCTextFieldTTF*) = mac 0x5e610, win 0x21d60;

    bool m_numberInput;
    gd::string m_caption;
    int m_unknown1;
    bool m_selected;
    bool m_unknown2;
    gd::string m_allowedChars;
    float m_maxLabelWidth;
    float m_maxLabelScale;
    float m_placeholderScale;
    cocos2d::ccColor3B m_placeholderColor;
    cocos2d::ccColor3B m_textColor;
    cocos2d::CCLabelBMFont* m_cursor;
    cocos2d::CCTextFieldTTF* m_textField;
    TextInputDelegate* m_delegate;
    int m_maxLabelLength;
    cocos2d::CCLabelBMFont* m_placeholderLabel;
    bool m_unknown3;
    bool m_usePasswordChar;
    bool m_forceOffset;
}

[[link(android)]]
class ChallengesPage {
    static ChallengesPage* create() = mac 0x1db350, win 0x3e050;
}

[[link(android)]]
class CheckpointObject : cocos2d::CCNode {
    static CheckpointObject* create() = mac 0x7e7d0, win 0x20DDD0;
    void getObject() = mac 0x7ef50;

    GameObject* m_gameObject;
    PlayerCheckpoint* m_player1;
    PlayerCheckpoint* m_player2;
    bool m_isDual;
    bool m_isFlipped;
    cocos2d::CCPoint m_cameraPos;
    int m_unk104;
    GameObject* m_lastPortal;
    PAD = win 0x4;
    double m_unk110;
    gd::string m_currentStateString;
    gd::string m_objectsStateString;
}

[[link(android)]]
class CollisionBlockPopup {
    static CollisionBlockPopup* create(EffectGameObject*, cocos2d::CCArray*) = mac 0x130010;
    void onNextItemID(cocos2d::CCObject*) = mac 0x130e60;
}

[[link(android)]]
class CollisionTriggerAction : cocos2d::CCNode {
    static CollisionTriggerAction* createFromString(gd::string) = mac 0x176ee0;
}

[[link(android)]]
class ColorAction : cocos2d::CCNode {
    static ColorAction* create() = mac 0x17c990, win 0x11ab10;
    static ColorAction* create(cocos2d::ccColor3B, cocos2d::ccColor3B, float, double, bool, int, float, float) = win 0x11ab60, mac 0x17cab0;
    gd::string getSaveString() = mac 0x17d080, win 0x11ada0;
    void setupFromDict(cocos2d::CCDictionary*) = mac 0x17f310, win 0x11b7c0;
    void setupFromString(gd::string) = mac 0x17f270, win 0x11b730;

    bool m_stepFinished;
    cocos2d::ccColor3B m_color;
    float m_currentOpacity;
    float m_deltaTime;
    cocos2d::ccColor3B m_fromColor;
    cocos2d::ccColor3B m_targetColor;
    float m_duration;
    bool m_blending;
    int m_playerColor;
    int m_colorID;
    float m_opacity;
    float m_targetOpacity;
    cocos2d::ccHSVValue m_copyHSV;
    int m_copyID;
    PAD = mac 0x1;
    bool m_copyOpacity;
    ColorActionSprite* m_colorSprite;
    PAD = mac 0x10;
}

[[link(android)]]
class ColorActionSprite : cocos2d::CCNode {
    float m_opacity;
    cocos2d::_ccColor3B m_f0124;
    cocos2d::_ccColor3B m_activeColor;
}

[[link(android)]]
class ColorChannelSprite : cocos2d::CCSprite {
    void updateBlending(bool) = mac 0x16e1d0, win 0x114710;
    void updateCopyLabel(int, bool) = mac 0x16ded0, win 0x114440;
    void updateOpacity(float) = mac 0x16e080, win 0x1145c0;
    void updateValues(ColorAction*) = mac 0x16e2e0, win 0x114800;
    static ColorChannelSprite* create() = mac 0x16de00, win 0x114340;

    cocos2d::CCLabelBMFont* m_copyLabel;
    cocos2d::CCLabelBMFont* m_opacityLabel;
    cocos2d::CCLabelBMFont* m_blendingDot;
}

[[link(android)]]
class ColorSelectDelegate {
    virtual void colorSelectClosed(cocos2d::CCNode*) {}
}

[[link(android)]]
class ColorSelectLiveOverlay : FLAlertLayer {
    bool init(ColorAction*, ColorAction*, EffectGameObject*) = mac 0x2e2790, win 0x41db0;
    void sliderChanged(cocos2d::CCObject*) = mac 0x2e3830;
    void onSelectTab(cocos2d::CCObject*) = mac 0x2e3f40, win 0x430f0;
    EffectGameObject* m_effectGameObject;
    cocos2d::CCArray* m_barSprites;
    cocos2d::CCArray* m_12buttons;
    ColorAction* m_baseColorAction;
    ColorAction* m_detailColorAction;
    PAD = win 0x64;
    bool m_detailMode;
}

[[link(android)]]
class ColorSelectPopup : FLAlertLayer, cocos2d::extension::ColorPickerDelegate, TextInputDelegate, GJSpecialColorSelectDelegate {
    virtual void colorValueChanged(cocos2d::ccColor3B color) = mac 0x423320, win 0x46ee0;
    ColorSelectPopup() {}
    bool init(EffectGameObject* triggerObj, cocos2d::CCArray* triggerObjs, ColorAction* colorAction) = mac 0x41ee70, win 0x43ae0;
    void updateColorValue() = win 0x46f30;
    void updateCopyColorTextInputLabel() = win 0x479c0, mac 0x422ed0;
    void closeColorSelect(cocos2d::CCObject* sender) = mac 0x421af0, win 0x46d80;

    cocos2d::extension::CCControlColourPicker* m_colorPicker;
    cocos2d::CCLabelBMFont* m_unk1DC;
    cocos2d::CCLabelBMFont* m_label;
    Slider* m_unk1E4;
    Slider* m_slider;
    EffectGameObject* m_targetObject;
    cocos2d::CCArray* m_targetObjects;
    CCMenuItemToggler* m_toggler1;
    CCMenuItemToggler* m_toggler2;
    unsigned int m_rgbLastColor;
    cocos2d::CCSprite* m_unk200;
    cocos2d::CCSprite* m_unk204;
    cocos2d::ccColor3B m_selectedColor;
    GJColorSetupLayer* m_colorSetupLayer;
    float m_fadeTime;
    int m_playerColor;
    bool m_isBlending;
    float m_opacity;
    ColorAction* m_colorAction;
    CCTextInputNode* m_textInput1;
    bool m_unk228;
    bool m_isTouchTrigger;
    bool m_unk22A;
    bool m_isMultipleColorTrigger;
    bool m_unk22C;
    bool m_isColorTrigger;
    int m_colorID;
    bool m_unk234;
    int m_copyChannelID;
    bool m_copyOpacity;
    ConfigureHSVWidget* m_hsvWidget;
    PAD = win 0x10, mac 0x10, android 0x10;
    cocos2d::CCArray* m_unk254;
    cocos2d::CCArray* m_unk258;
    CCTextInputNode* m_textInput2;
    PAD = win 0x4, mac 0x8, android 0x4;
    CCMenuItemToggler* m_toggler3;
    CCMenuItemToggler* m_toggler4;
    PAD = win 0x8, mac 0x10, android 0x8;
    cocos2d::CCArray* m_unk274;
    bool m_spawnTrigger;
    bool m_multiTrigger;
    bool m_copyColor;
}

[[link(android)]]
class ColorSetupDelegate {
    virtual void colorSetupClosed(int channel) {}
}

[[link(android)]]
class CommentCell : TableViewCell, LikeItemDelegate, FLAlertLayerProtocol {
    void loadFromComment(GJComment*) = mac 0x111c70, win 0x5f3d0;
    void onConfirmDelete(cocos2d::CCObject* sender) = mac 0x11d100, win 0x61140;
    void onLike(cocos2d::CCObject* sender) = mac 0x11d000, win 0x60F90;
    virtual void likedItem(LikeItemType type, int id, bool special) = mac 0x11d340, win 0x61070;
    virtual void FLAlert_Clicked(FLAlertLayer* layer, bool btn) = mac 0x11d540, win 0x61260;

    cocos2d::CCSprite* m_iconSprite;
    cocos2d::CCLabelBMFont* m_likeLabel;
    GJComment* m_comment;
    bool m_accountComment;
}

[[link(android)]]
class CommentUploadDelegate {
    virtual void commentUploadFinished(int) {}
    virtual void commentUploadFailed(int, CommentError) {}
    virtual void commentDeleteFailed(int, int) {}
}

[[link(android)]]
class ConfigureHSVWidget : cocos2d::CCNode {
    bool init(cocos2d::ccHSVValue val, bool abs) = win 0x4a3f0, mac 0x237310;
    void updateLabels() = win 0x4adf0, mac 0x237df0;
    cocos2d::CCLabelBMFont* m_hueLabel;
    cocos2d::CCLabelBMFont* m_saturationLabel;
    cocos2d::CCLabelBMFont* m_brightnessLabel;
    Slider* m_hueSlider;
    Slider* m_saturationSlider;
    Slider* m_brightnessSlider;
    cocos2d::ccHSVValue m_value;
}

[[link(android)]]
class CountTriggerAction : cocos2d::CCNode {
    static CountTriggerAction* createFromString(gd::string) = mac 0x1754f0;

    int m_previousCount;
    int m_targetCount;
    int m_targetID;
    bool m_activateGroup;
    bool m_multiActivate;
}

[[link(android)]]
class CreateGuidelinesLayer : FLAlertLayer, FLAlertLayerProtocol {
    void doClearGuidelines() = win 0x4cf60, mac 0x299690;
    void onStop(cocos2d::CCObject* sender) = win 0x4d2c0, mac 0x2990f0;

    void* m_unk;
    LevelSettingsObject* m_levelSettings;
    PAD = win 0x1c;
    gd::string m_guidelineString;
}

[[link(android)]]
class CreateMenuItem : CCMenuItemSpriteExtra {
    static CreateMenuItem* create(cocos2d::CCNode*, cocos2d::CCNode*, cocos2d::CCObject*, cocos2d::SEL_MenuHandler) = mac 0x1c580, win 0x93db0;

    PAD = win 0x18;
    int m_objectID;
    int m_buildTabPage;
    int m_buildTab;
}

[[link(android)]]
class CreatorLayer : cocos2d::CCLayer, cocos2d::CCSceneTransitionDelegate, DialogDelegate {
    void onBack(cocos2d::CCObject*) = win 0x4fae0;
    void onChallenge(cocos2d::CCObject*) = mac 0x142960, win 0x4f1b0;
    void onLeaderboards(cocos2d::CCObject*) = mac 0x142920, win 0x4ed20;
    void onMyLevels(cocos2d::CCObject*) = mac 0x142b70, win 0x4eaa0;
    void onSavedLevels(cocos2d::CCObject*) = mac 0x142860, win 0x4ebe0;
    void onDailyLevel(cocos2d::CCObject*) = mac 0x142980, win 0x4f170;
    void onWeeklyLevel(cocos2d::CCObject*) = mac 0x1429a0, win 0x4f190;
    void onFeaturedLevels(cocos2d::CCObject*) = mac 0x142a20, win 0x4edf0;
    void onFameLevels(cocos2d::CCObject*) = mac 0x142a80, win 0x4ee70;
    void onMapPacks(cocos2d::CCObject*) = mac 0x1429c0, win 0x4efb0;
    void onOnlineLevels(cocos2d::CCObject*) = mac 0x142ae0, win 0x4ef60;
    void onGauntlets(cocos2d::CCObject*) = mac 0x142b20, win 0x4f0a0;
    void onSecretVault(cocos2d::CCObject*) = win 0x4f1d0;
    void onTreasureRoom(cocos2d::CCObject*) = win 0x4f540;
    virtual void sceneWillResume() = mac 0x1438F0, win 0x4fb50;
    virtual bool init() = mac 0x141c10, win 0x4de40;
    static CreatorLayer* create() = mac 0x141b10, win 0x4dda0;
}

[[link(android)]]
class CurrencyRewardLayer : cocos2d::CCLayer {
    inline CurrencyRewardLayer() {}
    ~CurrencyRewardLayer() = mac 0x447950, win 0x4ffb0;
    virtual void update(float) = mac 0x44a5c0, win 0x52350;

    static CurrencyRewardLayer* create(
        int, int, int,
        CurrencySpriteType, int,
        CurrencySpriteType, int,
        cocos2d::CCPoint, CurrencyRewardType, float
    ) = win 0x50050;
}

[[link(android)]]
class CurrencyRewardDelegate {
    virtual void currencyWillExit(CurrencyRewardLayer*) {}
}

[[link(android)]]
class CustomListView : BoomListView {
    static CustomListView* create(cocos2d::CCArray*, float, float, int, BoomListType) = mac 0x10d410, win 0x57f90, ios 0x99154;
    inline static CustomListView* create(cocos2d::CCArray* entries, BoomListType type, float width, float height) {
        return CustomListView::create(entries, width, height, 0, type);
    }
    virtual TableViewCell* getListCell(const char*) = mac 0x10d560, win 0x58050;
    virtual void loadCell(TableViewCell*, int) = mac 0x10e610, win 0x585c0;
    virtual void setupList() = mac 0x116e70, win 0x58870;
    inline CustomListView() {}
}

[[link(android)]]
class CustomSongCell : TableViewCell {
    void loadFromObject(SongInfoObject*) = mac 0x110220, win 0x5e9f0;
}

[[link(android)]]
class CustomSongLayer : FLAlertLayer, FLAlertLayerProtocol, TextInputDelegate, GJDropDownLayerDelegate {
    bool init(LevelSettingsObject*) = mac 0xf06f0, win 0x65c10;
    void onArtists(cocos2d::CCObject*) = mac 0xf1950;
    void onSongBrowser(cocos2d::CCObject*) = mac 0xf18a0, win 0x67080;
    void onSearch(cocos2d::CCObject*) = mac 0xf1ad0, win 0x66de0;

    LevelSettingsObject* m_levelSettings;
    CCTextInputNode* m_songIDInput;
    CustomSongWidget* m_songWidget;
    LevelSettingsLayer* m_levelSettingsLayer;
}

[[link(android)]]
class CustomSongWidget : cocos2d::CCNode, MusicDownloadDelegate, FLAlertLayerProtocol {
    bool init(SongInfoObject*, LevelSettingsObject*, bool, bool, bool, bool, bool) = mac 0x37be20, win 0x685b0;
    void FLAlert_Clicked(FLAlertLayer*, bool) {}
    void loadSongInfoFinished(SongInfoObject*) {}

    void startDownload() = win 0x69610;
    void startMonitorDownload() = win 0x696b0;
    void updatePlaybackBtn() = win 0x69970;
    void updateSongInfo() = win 0x69bf0;
    void updateSongObject(SongInfoObject* song) = win 0x69280, mac 0x37d690;
    void onCancelDownload(cocos2d::CCObject*) = win 0x693b0;
    void onDownload(cocos2d::CCObject*) = win 0x69540;
    void onGetSongInfo(cocos2d::CCObject*) = win 0x69490;
    void onMore(cocos2d::CCObject*) = win 0x68e20;
    void onPlayback(cocos2d::CCObject*) = win 0x697b0;
    void onSelect(cocos2d::CCObject*) = win 0x69760;

    SongInfoObject* m_songInfo;
    cocos2d::CCMenu* m_buttonMenu;
    cocos2d::CCLabelBMFont* m_songLabel;
    cocos2d::CCLabelBMFont* m_artistLabel;
    cocos2d::CCLabelBMFont* m_songIDLabel;
    cocos2d::CCLabelBMFont* m_errorLabel;
    CCMenuItemSpriteExtra* m_downloadBtn;
    CCMenuItemSpriteExtra* m_cancelDownloadBtn;
    CCMenuItemSpriteExtra* m_selectSongBtn;
    CCMenuItemSpriteExtra* m_getSongInfoBtn;
    CCMenuItemSpriteExtra* m_playMusicBtn;
    CCMenuItemSpriteExtra* m_moreBtn;
    cocos2d::CCSprite* m_sliderGroove;
    cocos2d::CCSprite* m_sliderBar;
    LevelSettingsObject* m_levelSettings;
    bool m_showSelectSongBtn;
    bool m_showPlayMusicBtn;
    bool m_showDownloadButtons;
    bool m_isNotDownloading;
    bool m_hasDefaultSong;
    int m_customSongID;
    bool m_unkBool;
}

[[link(android)]]
class CustomizeObjectLayer : FLAlertLayer, TextInputDelegate, HSVWidgetPopupDelegate, ColorSelectDelegate, ColorSetupDelegate {
    void onNextColorChannel(cocos2d::CCObject* sender) = mac 0xe0270, win 0x56c80;
    void onSelectColor(cocos2d::CCObject* sender) = mac 0xdfdc0, win 0x577b0;
    void onSelectMode(cocos2d::CCObject* sender) = mac 0xdf820, win 0x56db0;
    int getActiveMode(bool unknown) = mac 0xe0740, win 0x57210;
    void onClose(cocos2d::CCObject*) = mac 0xdf660, win 0x57ac0;
    void updateSelected(int channelID) = mac 0xe0970, win 0x57850;
    bool init(GameObject* target, cocos2d::CCArray* targets) = mac 0xdd560, win 0x53e00;
    void onHSV(cocos2d::CCObject* sender) = win 0x567c0, mac 0xdfa00;
    void toggleVisible() = mac 0xe1140, win 0x56fb0;
    void highlightSelected(ButtonSprite* target) = mac 0xe0aa0, win 0x579d0;
    void updateCustomColorLabels() = mac 0xdff40, win 0x576d0;
    void onUpdateCustomColor(cocos2d::CCObject* sender) = mac 0xdfe70, win 0x57350;
    void updateColorSprite() = mac 0xe0610, win 0x56370;
    // inlined in most places
    void updateChannelLabel(int channel) = mac 0xe06e0, win 0x56f50;
    virtual void hsvPopupClosed(HSVWidgetPopup* popup, cocos2d::ccHSVValue value) = win 0x56990;
    virtual void colorSelectClosed(cocos2d::CCNode*) = mac 0xe0610, win 0x564a0;
    virtual void textChanged(CCTextInputNode* input) = mac 0xe1470, win 0x574d0;
    inline CustomizeObjectLayer() {}
    ~CustomizeObjectLayer() = win 0x53c30;

    GameObject* m_targetObject;
    cocos2d::CCArray* m_targetObjects;
    cocos2d::CCArray* m_colorButtons;
    cocos2d::CCArray* m_colorTabNodes;
    cocos2d::CCArray* m_textTabNodes;
    PAD = win 0x4, mac 0x8, android 0x4;
    cocos2d::CCArray* m_detailTabNodes;
    int m_selectedMode;
    int m_customColorChannel;
    bool m_unk0x200;
    bool m_unk0x201;
    bool m_glowDisabled;
    CCMenuItemSpriteExtra* m_baseButton;
    CCMenuItemSpriteExtra* m_detailButton;
    CCMenuItemSpriteExtra* m_textButton;
    CCMenuItemSpriteExtra* m_baseColorHSV;
    CCMenuItemSpriteExtra* m_detailColorHSV;
    cocos2d::CCLabelBMFont* m_titleLabel;
    cocos2d::CCLabelBMFont* m_selectedColorLabel;
    CCTextInputNode* m_customColorInput;
    CCTextInputNode* m_textInput;
    ButtonSprite* m_customColorButtonSprite;
    CCMenuItemSpriteExtra* m_customColorButton;
    CCMenuItemSpriteExtra* m_arrowDown;
    CCMenuItemSpriteExtra* m_arrowUp;
    cocos2d::extension::CCScale9Sprite* m_customColorInputBG;
    ColorChannelSprite* m_colorSprite;
    CCMenuItemSpriteExtra* m_colorSpriteButton;
    bool m_showTextInput;
    bool m_customColorSelected;
}

[[link(android)]]
class DailyLevelPage : FLAlertLayer, FLAlertLayerProtocol, GJDailyLevelDelegate, LevelDownloadDelegate {
    static DailyLevelPage* create(bool weekly) = mac 0x108ac0, win 0x6a860;
    bool init(bool weekly) = mac 0x108C90, win 0x6a900;
    callback void updateTimers(float) = mac 0x109780, win 0x6bef0;
    virtual void show() = mac 0x10a4b0, win 0x3f360;

    PAD = mac 0x29, win 0x15, android 0x15;
    bool m_weekly;
}

[[link(android)]]
class DialogLayer : cocos2d::CCLayerColor {
    static DialogLayer* create(DialogObject* dialog, int color) {
        return DialogLayer::createDialogLayer(dialog, nullptr, color);
    }

    static DialogLayer* createWithObjects(cocos2d::CCArray* dialogs, int color) {
        return DialogLayer::createDialogLayer(nullptr, dialogs, color);
    }

    static DialogLayer* createDialogLayer(DialogObject*, cocos2d::CCArray*, int) = mac 0x2047d0, win 0x6D470, ios 0x459d0;
    bool init(DialogObject*, cocos2d::CCArray*, int) = win 0x6D520;
    void animateIn(DialogAnimationType location) = win 0x6E130, mac 0x205a70;
    void updateChatPlacement(DialogChatPlacement placement) = mac 0x205360;

    ~DialogLayer() = mac 0x204720;
    virtual void onEnter() = mac 0x205900, win 0x23750; // same as every other FLAlertLayer
    virtual bool ccTouchBegan(cocos2d::CCTouch*, cocos2d::CCEvent*) = mac 0x205790, win 0x6e000;
    virtual void ccTouchMoved(cocos2d::CCTouch*, cocos2d::CCEvent*) {}
    virtual void ccTouchEnded(cocos2d::CCTouch*, cocos2d::CCEvent*) = mac 0x2057e0, win 0x6e030;
    virtual void ccTouchCancelled(cocos2d::CCTouch*, cocos2d::CCEvent*) = mac 0x205840, win 0x6e050;
    virtual void registerWithTouchDispatcher() = mac 0x205890, win 0x236f0; // same as every other FLAlertLayer
    virtual void keyBackClicked() = mac 0x2056a0, win 0x6df60;
    virtual void keyDown(cocos2d::enumKeyCodes) = mac 0x205ce0, win 0x6e370;
    virtual void fadeInTextFinished(TextArea*) = mac 0x205930, win 0x6e070;
}

[[link(android)]]
class DialogDelegate {
    virtual void dialogClosed(DialogLayer*) {}
}

[[link(android)]]
class DialogObject : cocos2d::CCObject {
    DialogObject() {}

    static DialogObject* create(gd::string title, gd::string text, int portrait, float text_scale, bool is_unskippable, cocos2d::ccColor3B text_color) = win 0x6D160;
    bool init(gd::string title, gd::string text, int portrait, float text_scale, bool is_unskippable, cocos2d::ccColor3B text_color) = win 0x6D2E0;

    gd::string m_text;
    gd::string m_title;
    int m_dialogType;
    cocos2d::ccColor3B m_colour;
    float m_textWidth;
    bool m_canSkip;
}

[[link(android)]]
class DownloadMessageDelegate {}

[[link(android)]]
class DrawGridLayer : cocos2d::CCLayer {
    static DrawGridLayer* get() {
        auto editorLayer = LevelEditorLayer::get();
        if (!editorLayer) return nullptr;
        return editorLayer->m_drawGridLayer;
    }

    bool init(cocos2d::CCNode* grid, LevelEditorLayer* editor) = win 0x16c4d0, mac 0x2729a0;
    virtual void draw() = win 0x16ce90, mac 0xa3c40;
    virtual void update(float) = win 0x16cd80, mac 0xa3b30;
    void clearPlayerPoints() {
        m_playerNodePoints->removeAllObjects();
        m_player2NodePoints->removeAllObjects();
    }

    void loadTimeMarkers(gd::string guidelines) = mac 0x94010, win 0x16cab0;

    std::array<cocos2d::CCPoint, 400>* m_commonLines;
    std::array<cocos2d::CCPoint, 200>* m_yellowGuidelines;
    std::array<cocos2d::CCPoint, 200>* m_greenGuidelines;
    float m_songOffset1;
    float m_songOffset2;
    float m_lastMusicXPosition;
    bool m_effectSortDirty;
    LevelEditorLayer* m_editor;
    gd::string m_guidelineString;
    cocos2d::CCNode* m_grid;
    cocos2d::CCArray* m_guidelines;
    cocos2d::CCArray* m_effects;
    cocos2d::CCArray* m_guides;
    cocos2d::CCArray* m_speedObjects1;
    cocos2d::CCArray* m_speedObjects2;
    cocos2d::CCArray* m_playerNodePoints;
    cocos2d::CCArray* m_player2NodePoints;
    double m_unkDouble;
    float m_guidelineSpacing;
    float m_slowGuidelineSpacing;
    float m_normalGuidelineSpacing;
    float m_fastGuidelineSpacing;
    float m_fasterGuidelineSpacing;
    float m_fastestGuidelineSpacing;
    bool m_updatingTimeMarkers;
    bool m_timeNeedsUpdate;
    float m_activeGridNodeSize;
    float m_gridSize;
}

[[link(android)]]
class EditButtonBar : cocos2d::CCNode {
    void removeAllItems() {
        m_buttonArray->removeAllObjects();
        this->reloadItemsInNormalSize();
    }
    void reloadItems(int rowCount, int columnCount) {
        if (m_buttonArray)
            this->loadFromItems(m_buttonArray, rowCount, columnCount, m_unknown);
    }
    void reloadItemsInNormalSize() {
        // TODO: fix this
        // this->reloadItems(
        //     GameManager::sharedState()->getIntGameVariable("0049"),
        //     GameManager::sharedState()->getIntGameVariable("0050")
        // );
    }
    void addButton(CCMenuItemSpriteExtra* btn, bool reload) {
        if (m_buttonArray)
            m_buttonArray->addObject(btn);
        if (reload)
            this->reloadItemsInNormalSize();
    }

    void loadFromItems(cocos2d::CCArray* buttons, int rowCount, int columnCount, bool idk) = mac 0x351010, win 0x6e5e0, ios 0x2dd060;
    static EditButtonBar* create(
        cocos2d::CCArray* buttons,
        cocos2d::CCPoint point,
        int idk, bool idk0,
        int rowCount, int columnCount
    ) = mac 0x350e60, win 0x6e450;

    bool init(cocos2d::CCArray* buttons, int, bool, int rowCount, int columnCount, cocos2d::CCPoint pos) = win 0x6e550;
    cocos2d::CCPoint m_position;
    int m_unknown;
    bool m_unknownBool;
    cocos2d::CCArray* m_buttonArray;
    BoomScrollLayer* m_scrollLayer;
    cocos2d::CCArray* m_pagesArray;
}

[[link(android)]]
class EditLevelLayer : cocos2d::CCLayer, FLAlertLayerProtocol, TextInputDelegate, UploadActionDelegate, UploadPopupDelegate, SetIDPopupDelegate {
    static cocos2d::CCScene* scene(GJGameLevel* level) {
        auto scene = cocos2d::CCScene::create();
        scene->addChild(EditLevelLayer::create(level));

        AppDelegate::get()->m_runningScene = scene;
        return scene;
    }

    static EditLevelLayer* create(GJGameLevel* level) = mac 0xe1e50, win 0x6f530, ios 0x82420;
    bool init(GJGameLevel* level) = mac 0xe1fd0, win 0x6f5d0;
    void onLevelInfo(cocos2d::CCObject*) = mac 0xe4f60, win 0x70660;
    void onPlay(cocos2d::CCObject*) = mac 0xe3ae0, win 0x71700;
    void onEdit(cocos2d::CCObject*) = mac 0xe3970, win 0x71ac0;
    void onShare(cocos2d::CCObject*) = mac 0xe3c60, win 0x71be0;

    cocos2d::CCMenu* m_buttonMenu;
    GJGameLevel* m_level;
    TextArea* m_descriptionInput;
    cocos2d::CCArray* m_someArray;
    cocos2d::CCLabelBMFont* m_someFont;
}

[[link(android)]]
class EditorOptionsLayer {
    void onButtonsPerRow(cocos2d::CCObject*) = mac 0x147b30;
}

[[link(android)]]
class EditorPauseLayer : CCBlockLayer, FLAlertLayerProtocol {
    static EditorPauseLayer* get() {
        if (!EditorUI::get()) return nullptr;

        auto editor = LevelEditorLayer::get();
        for (auto i = 0u; i < editor->getChildrenCount(); ++i) {
            if (auto layer = cast::safe_cast<EditorPauseLayer*>(editor->getChildren()->objectAtIndex(i))) {
                return layer;
            }
        }
        return nullptr;
    }
    static EditorPauseLayer* create(LevelEditorLayer* editor) {
        auto pRet = new EditorPauseLayer();
        if (pRet && pRet->init(editor)) {
            pRet->autorelease();
            return pRet;
        }
        CC_SAFE_DELETE(pRet);
        return nullptr;
    }
    inline EditorPauseLayer() {}
    ~EditorPauseLayer() = mac 0x13c3b0, win 0x73020;
    virtual void keyBackClicked() = mac 0x13f320, win 0x758d0;
    virtual void keyDown(cocos2d::enumKeyCodes) = mac 0x13f3a0, win 0x758d0;
    virtual void customSetup() = mac 0x13cc00, win 0x73550;
    virtual void FLAlert_Clicked(FLAlertLayer*, bool) = mac 0x13f1b0, win 0x75780;
    void saveLevel() = mac 0x13ebd0, win 0x75010;
    bool init(LevelEditorLayer*) = mac 0x13c7a0, win 0x730e0, ios 0x280cb8;
    void onExitEditor(cocos2d::CCObject* sender) = mac 0x13f180, win 0x75660;
    void playStep2() = mac 0x13f040, win 0x75440;
    void onResume(cocos2d::CCObject* sender) = mac 0x13e170, win 0x74fe0;
    void onSaveAndPlay(cocos2d::CCObject* sender) = mac 0x13e1b0, win 0x753d0;
    void onSaveAndExit(cocos2d::CCObject* sender) = mac 0x13e230, win 0x75620;
    void onSave(cocos2d::CCObject* sender) = mac 0x13e290, win 0x755a0;
    void onExitNoSave(cocos2d::CCObject* sender) = win 0x75700;
    void uncheckAllPortals(cocos2d::CCObject* sender) = win 0x74760;
    void onResetUnusedColors(cocos2d::CCObject* sender) = win 0x74810;
    void doResetUnused() = win 0x165070;
    void updateSongButton() = win 0x74f10, mac 0x13e530;
    void onSong(cocos2d::CCObject*) = win 0x74e70, mac 0x13e470;

    bool m_saved;
    CCMenuItemSpriteExtra* m_guidelinesOffButton;
    CCMenuItemSpriteExtra* m_guidelinesOnButton;
    LevelEditorLayer* m_editorLayer;
}

[[link(android)]]
class EditorUI : cocos2d::CCLayer, FLAlertLayerProtocol, ColorSelectDelegate, GJRotationControlDelegate, GJScaleControlDelegate, MusicDownloadDelegate {
    static EditorUI* get() {
        auto lel = LevelEditorLayer::get();
        if (!lel) return nullptr;
        return lel->m_editorUI;
    }
    inline EditorUI() {}
    bool editButton2Usable() = win 0x8b890;
    inline void constrainGameLayerPosition() {
        this->constrainGameLayerPosition(-3.f, -6.f);
    }

    void create(LevelEditorLayer*) = mac 0x8a80, win 0x76270;
    cocos2d::CCArray* createCustomItems() = mac 0x1ddf0, win 0x7a370;
    void onDeleteCustomItem(cocos2d::CCObject* pSender) = win 0x7a280, mac 0x29860;
    void onNewCustomItem(cocos2d::CCObject* pSender) = win 0x79fd0, mac 0x24480;
    void deselectAll() = mac 0x1f300, win 0x86af0;
    void onDeselectAll(cocos2d::CCObject*) = mac 0x19cd0, win 0x86ac0;
    void disableButton(CreateMenuItem*) = mac 0x1c0f0, win 0x78af0;
    void editButtonUsable() = mac 0x28f30, win 0x8b040;
    void editObject(cocos2d::CCObject*) = mac 0x195a0, win 0x8ca50;
    void enableButton(CreateMenuItem*) = mac 0x1bff0, win 0x78990;
    CCMenuItemSpriteExtra* getCreateBtn(int, int) = mac 0x1f6c0, win 0x85120;
    cocos2d::CCPoint getGroupCenter(cocos2d::CCArray*, bool) = mac 0x23470, win 0x8fc30;
    cocos2d::CCArray* getSelectedObjects() = mac 0x23f30, win 0x86900;
    bool init(LevelEditorLayer*) = mac 0x8ae0, win 0x76310;
    virtual bool ccTouchBegan(cocos2d::CCTouch*, cocos2d::CCEvent*) = mac 0x2ed60, win 0x907b0;
    virtual void ccTouchMoved(cocos2d::CCTouch*, cocos2d::CCEvent*) = mac 0x2f3d0, win 0x90cd0;
    virtual void ccTouchEnded(cocos2d::CCTouch*, cocos2d::CCEvent*) = mac 0x2fb00, win 0x911a0;
    virtual void keyDown(cocos2d::enumKeyCodes) = mac 0x30790, win 0x91a30;
    virtual void keyUp(cocos2d::enumKeyCodes) = mac 0x312b0, win 0x92180;
    CreateMenuItem* menuItemFromObjectString(gd::string, int) = mac 0x1e130, win 0x84d00;
    void moveObject(GameObject*, cocos2d::CCPoint) = mac 0x24b10, win 0x8ddb0;
    void onDuplicate(cocos2d::CCObject*) = mac 0x18ba0, win 0x87d20;
    bool onCreate() = mac 0x1b960, win 0x85680;
    void onCreateObject(int) = mac 0x200d0, win 0x85750;
    void copyObjects(cocos2d::CCArray* objects) = win 0x87ea0;
    cocos2d::CCArray* pasteObjects(gd::string) = mac 0x232d0, win 0x88240;
    void playerTouchBegan(cocos2d::CCTouch*, cocos2d::CCEvent*) = mac 0x2ebf0, win 0x90680;
    void playtestStopped() = mac 0x24790, win 0x87720;
    void redoLastAction(cocos2d::CCObject*) = mac 0xb8e0, win 0x870f0;
    void replaceGroupID(GameObject*, int, int) = mac 0x27470;
    virtual void scaleChangeBegin() = win 0x88d50;
    virtual void scaleChanged(float) = mac 0x25490, win 0x88df0;
    virtual void scaleChangeEnded() = win 0x88de0;
    void scaleObjects(cocos2d::CCArray*, float, cocos2d::CCPoint) = mac 0x252e0, win 0x8f150;
    void selectObjects(cocos2d::CCArray* objs, bool ignoreFilters) = mac 0x23940, win 0x864a0;
    void setupCreateMenu() = mac 0xcb50, win 0x7caf0;
    void undoLastAction(cocos2d::CCObject*) = mac 0xb830, win 0x87070;
    void updateButtons() = mac 0x1a300, win 0x78280;
    void updateEditMenu() = win 0x8b010;
    void updateObjectInfoLabel() = mac 0x1cb10, win 0x793b0;
    void updateSlider() = mac 0x18a90, win 0x78f10;
    void updateZoom(float) = mac 0x248c0, win 0x878a0;
    void selectObject(GameObject* obj, bool filter) = mac 0x1bd60, win 0x86250;
    void deselectObject(GameObject* object) = mac 0x1f220, win 0x86a50;
    void deleteObject(GameObject* object, bool filter) = mac 0x1f130, win 0x7bed0;
    void selectAll() = mac 0x23fd0, win 0x86c40;
    void selectAllWithDirection(bool left) = mac 0x24210, win 0x86d80;
    cocos2d::CCPoint getTouchPoint(cocos2d::CCTouch* touch, cocos2d::CCEvent* event) = mac 0x2eb80, win 0x90620;
    cocos2d::CCPoint getGridSnappedPos(cocos2d::CCPoint pos) = mac 0x20b10, win 0x90550;
    void onSelectBuildTab(cocos2d::CCObject* sender) = mac 0x1fb60, win 0x887f0;
    void onCreateButton(cocos2d::CCObject* sender) = mac 0x1fd70, win 0x854f0;
    CCMenuItemSpriteExtra* getSpriteButton(const char* sprite, cocos2d::SEL_MenuHandler callback, cocos2d::CCMenu* menu, float scale) = mac 0xb500, win 0x78bf0;
    cocos2d::CCPoint offsetForKey(int objID) = win 0x92310;
    void updateDeleteMenu() = win 0x7c5d0, mac 0x1e960;
    void updateCreateMenu(bool updateTab) = mac 0x1ba80, win 0x85530;
    void toggleMode(cocos2d::CCObject* sender) = mac 0x187b0, win 0x7ad20;
    void zoomIn(cocos2d::CCObject* sender) = mac 0xc0c0, win 0x877c0;
    void zoomOut(cocos2d::CCObject* sender) = mac 0xc120, win 0x87830;
    void rotateObjects(cocos2d::CCArray* objects, float angle, cocos2d::CCPoint center) = mac 0x236a0, win 0x8ee80;
    void flipObjectsX(cocos2d::CCArray* objects) = mac 0x2ad10, win 0x8e550;
    void flipObjectsY(cocos2d::CCArray* objects) = mac 0x2aee0, win 0x8e9e0;
    void updateGridNodeSize() = mac 0x1c8a0, win 0x78f60;
    void updateScaleControl() {
        if (m_scaleControl->isVisible()) {
            m_scaleControl->loadValues(m_selectedObject, m_selectedObjects);
        }
    }
    void updateSpecialUIElements() {
        this->updateObjectInfoLabel();
        this->updateScaleControl();
    }
    void constrainGameLayerPosition(float x, float y) = mac 0x18890, win 0x8f920;
    void moveGamelayer(cocos2d::CCPoint pos) = mac 0x1ca90, win 0x79290;
    void showUI(bool show) = mac 0x245b0, win 0x87180;
    void resetUI() = mac 0x18520, win 0x7ac10;
    void editObject2(cocos2d::CCObject* sender) = win 0x8d1b0;
    void editGroup(cocos2d::CCObject* sender) = win 0x8d720;
    void moveObjectCall(cocos2d::CCObject* sender) = mac 0x29830, win 0x8db30;
    void moveObjectCall(EditCommand command) = mac 0x29b80, win 0x8db50;
    cocos2d::CCPoint* moveForCommand(cocos2d::CCPoint* point, EditCommand command) = win 0x8d890; 
    void transformObjectCall(cocos2d::CCObject* sender) = mac 0x29860, win 0x8def0;
    void transformObjectCall(EditCommand command) = mac 0x29d90, win 0x8df10;
    void transformObject(GameObject* obj, EditCommand command, bool snap) = mac 0x2b0b0, win 0x8e250;
    void onDelete(cocos2d::CCObject* sender) = mac 0x1b3d0, win 0x7b8d0;
    void onDeleteSelected(cocos2d::CCObject* sender) = mac 0xb990, win 0x7bf50;
    void onDeleteSelectedType(cocos2d::CCObject* sender) = mac 0x1e7a0, win 0x7c480;
    void onDeleteStartPos(cocos2d::CCObject* sender) = mac 0x1e770, win 0x7c4c0;
    void onCopy(cocos2d::CCObject* sender) = mac 0x18dc0, win 0x87fb0;
    void onPaste(cocos2d::CCObject* sender) = mac 0x18ee0, win 0x880c0;
    void tryUpdateTimeMarkers() = mac 0x1ca50, win 0x88940;
    void toggleEnableRotate(cocos2d::CCObject* sender) = mac 0xb700, win 0x860d0;
    void toggleFreeMove(cocos2d::CCObject* sender) = mac 0xb610, win 0x85eb0;
    void toggleSwipe(cocos2d::CCObject* sender) = mac 0xb490, win 0x85dd0;
    void toggleSnap(cocos2d::CCObject* sender) = mac 0xb680, win 0x85fa0;
    void onPlayback(cocos2d::CCObject* sender) = mac 0xbcb0, win 0x87340;
    void onPlaytest(cocos2d::CCObject* sender) = mac 0xbec0, win 0x87600;
    void onStopPlaytest(cocos2d::CCObject* sender) = mac 0xbfd0, win 0x876e0;
    void onGroupUp(cocos2d::CCObject* sender) = mac 0x1a1a0, win 0x8d780;
    void onGroupDown(cocos2d::CCObject* sender) = mac 0x1a200, win 0x8d7e0;
    void selectBuildTab(int tab) = mac 0x1fb90, win 0x88810;
    void onPause(cocos2d::CCObject* sender) = mac 0x18650, win 0x78020;
    void onSettings(cocos2d::CCObject* sender) = win 0x77fe0;
    void activateRotationControl(cocos2d::CCObject* sender) = win 0x8fe70, mac 0x24480;
    void activateScaleControl(cocos2d::CCObject* sender) = mac 0x24c80, win 0x889b0;
    void deactivateScaleControl() = win 0x88bf0, mac 0xb290;
    void dynamicGroupUpdate(bool idk) = win 0x8ad10;
    void createRockOutline() = win 0x89c10;
    void createRockEdges() = win 0x88ec0;
    void createRockBase() = win 0x8a2c0;
    void onCopyState(cocos2d::CCObject* sender) = win 0x88490;
    void onPasteColor(cocos2d::CCObject* sender) = mac 0x19f40, win 0x88580;
    void onPasteState(cocos2d::CCObject* sender) = mac 0x19ee0, win 0x884c0;
    void onGroupSticky(cocos2d::CCObject* sender) = mac 0xc180, win 0x87a80;
    void onUngroupSticky(cocos2d::CCObject* sender) = mac 0xc1d0, win 0x87ac0;
    void onGoToLayer(cocos2d::CCObject* sender) = mac 0x19fa0, win 0x886b0;
    void onGoToBaseLayer(cocos2d::CCObject* sender) = mac 0x1a270, win 0x88790;
    void onToggleGuide(cocos2d::CCObject* sender) = mac 0x19da0, win 0x79160;
    void editColor(cocos2d::CCObject* sender) = mac 0x19190, win 0x8d3c0;
    void alignObjects(cocos2d::CCArray* objs, bool alignY) = mac 0x2cea0, win 0x8f320;
    virtual void scrollWheel(float vertical, float horizontal) = win 0x921d0, mac 0x31370, ios 0x2c4884;
    void createMoveMenu() = mac 0x275e0, win 0x8c0d0;
    void sliderChanged(cocos2d::CCObject* slider) = mac 0xaed0, win 0x78cc0;
    void repositionObjectsToCenter(cocos2d::CCArray* objs, cocos2d::CCPoint center, bool ignoreGroupParent) = mac 0x1fcd0, win 0x88410;
    virtual void draw() = win 0x8fbe0;
    float valueFromXPos(float val) = win 0x78e30, mac 0x1c810;
    void processSelectObjects(cocos2d::CCArray*) = win 0x86f70, mac 0x24110;

    bool m_isPlayingMusic;
    EditButtonBar* m_buttonBar;
    PAD = mac 0x8, win 0x4, android 0x4;
    cocos2d::CCArray* m_hideableUIElementArray;
    float m_gridSize;
    PAD = mac 0x18, win 0x14, android 0x14;
    bool m_moveModifier;
    bool m_swipeModifier;
    int m_rotationTouchID;
    int m_scaleTouchID;
    int m_touchID;
    cocos2d::CCLabelBMFont* m_objectInfoLabel;
    GJRotationControl* m_rotationControl;
    cocos2d::CCPoint m_scalePos;
    bool m_touchDown;
    GJScaleControl* m_scaleControl;
    cocos2d::CCDictionary* m_editButtonDict;
    EditButtonBar* m_createButtonBar;
    EditButtonBar* m_editButtonBar;
    Slider* m_positionSlider;
    float m_unknown0;
    float m_minYLimit;
    float m_unknown2;
    bool m_swipeEnabled;
    bool m_swiping;
    PAD = mac 0x2, win 0x2, android 0x2;
    bool m_freeMoveEnabled;
    bool m_unkSwipeRelated;
    PAD = mac 0x2, win 0x2, android 0x2;
    bool m_updateTimeMarkers;
    PAD = mac 0x8, win 0x8, android 0x8;
    cocos2d::CCArray* m_unknownArray2;
    PAD = mac 0x8, win 0x8, android 0x8;
    cocos2d::CCArray* m_selectedObjects;
    cocos2d::CCMenu* m_deleteMenu;
    cocos2d::CCArray* m_unknownArray4;
    CCMenuItemSpriteExtra* m_deleteModeBtn;
    CCMenuItemSpriteExtra* m_buildModeBtn;
    CCMenuItemSpriteExtra* m_editModeBtn;
    CCMenuItemSpriteExtra* m_swipeBtn;
    CCMenuItemSpriteExtra* m_freeMoveBtn;
    CCMenuItemSpriteExtra* m_deselectBtn;
    CCMenuItemSpriteExtra* m_snapBtn;
    CCMenuItemSpriteExtra* m_rotateBtn;
    CCMenuItemSpriteExtra* m_playbackBtn;
    CCMenuItemSpriteExtra* m_playtestBtn;
    CCMenuItemSpriteExtra* m_playtestStopBtn;
    CCMenuItemSpriteExtra* m_trashBtn;
    CCMenuItemSpriteExtra* m_linkBtn;
    CCMenuItemSpriteExtra* m_unlinkBtn;
    CCMenuItemSpriteExtra* m_undoBtn;
    CCMenuItemSpriteExtra* m_redoBtn;
    CCMenuItemSpriteExtra* m_editObjectBtn;
    CCMenuItemSpriteExtra* m_editGroupBtn;
    CCMenuItemSpriteExtra* m_editHSVBtn;
    CCMenuItemSpriteExtra* m_editSpecialBtn;
    CCMenuItemSpriteExtra* m_copyPasteBtn;
    CCMenuItemSpriteExtra* m_copyBtn;
    CCMenuItemSpriteExtra* m_pasteBtn;
    CCMenuItemSpriteExtra* m_copyValuesBtn;
    CCMenuItemSpriteExtra* m_pasteStateBtn;
    CCMenuItemSpriteExtra* m_pasteColorBtn;
    CCMenuItemSpriteExtra* m_goToLayerBtn;
    CCMenuItemToggler* m_guideToggle;
    cocos2d::CCArray* m_createButtonBars;
    cocos2d::CCMenu* m_tabsMenu;
    cocos2d::CCArray* m_tabsArray;
    cocos2d::CCSprite* m_idkSprite0;
    cocos2d::CCSprite* m_idkSprite1;
    CCMenuItemSpriteExtra* m_button27;
    CCMenuItemSpriteExtra* m_button28;
    CCMenuItemSpriteExtra* m_deleteFilterNone;
    CCMenuItemSpriteExtra* m_deleteFilterStatic;
    CCMenuItemSpriteExtra* m_deleteFilterDetails;
    CCMenuItemSpriteExtra* m_deleteFilterCustom;
    cocos2d::CCLabelBMFont* m_currentLayerLabel;
    CCMenuItemSpriteExtra* m_layerNextBtn;
    CCMenuItemSpriteExtra* m_layerPrevBtn;
    CCMenuItemSpriteExtra* m_goToBaseBtn;
    PAD = mac 0x10, win 0x8, android 0x8;
    int m_selectedCreateObjectID;
    cocos2d::CCArray* m_createButtonArray;
    cocos2d::CCArray* m_customObjectButtonArray;
    cocos2d::CCArray* m_unknownArray9;
    int m_selectedMode;
    LevelEditorLayer* m_editorLayer;
    cocos2d::CCPoint m_swipeStart;
    cocos2d::CCPoint m_swipeEnd;
    PAD = mac 0x8, win 0x8, android 0x8;
    cocos2d::CCPoint m_lastTouchPoint;
    cocos2d::CCPoint m_cameraTest;
    PAD = mac 0x8, win 0x8, android 0x8;
    GameObject* m_selectedObject;
    PAD = mac 0x8, win 0x4, android 0x4;
    bool m_unk2cc;
    bool m_freeMovingObject;
    gd::string m_clipboard;
    PAD = mac 0x10, win 0x8, android 0x8;
    int m_selectedTab;
    int m_timesSelected;
    PAD = win 0x20;
    bool m_spaceKeyPressed;
}

[[link(android)]]
class EffectGameObject : GameObject {
    void updateLabel() {
        auto label = static_cast<cocos2d::CCLabelBMFont*>(this->getChildByTag(999));
        if (label) {
            switch (m_objectID) {
                // instant count, collision block, pickup
                case 0x713: [[fallthrough]];
                case 0x718: [[fallthrough]];
                case 0x716: 
                    label->setString(
                        cocos2d::CCString::createWithFormat("%i", m_itemBlockAID)->getCString()
                    );
                    break;
                //   color,    pulse
                case 899: [[fallthrough]];
                case 1006: {
                    int target = m_objectID == 1006 ? m_targetGroupID : m_targetColorID;
                    if (target > 999) {
                        label->setString(GJSpecialColorSelect::textForColorIdx(target));
                    } else {
                        label->setString(
                            cocos2d::CCString::createWithFormat("%i", target)->getCString()
                        );
                    }
                    label->limitLabelWidth(30.0f, 0.5f, 0.0f);
                    } break;
                default:
                    label->setString(
                        cocos2d::CCString::createWithFormat("%i", m_targetGroupID)->getCString()
                    );
            }
        }
    }

    static EffectGameObject* create(const char*) = mac 0xc9790, win 0x253c30;
    bool init(char const*) = win 0x253CD0;
    void getTargetColorIndex() = mac 0xca1f0;
    virtual void triggerObject(GJBaseGameLayer*) = mac 0xc9870, win 0x253d60;
    virtual gd::string getSaveString() = win 0x257560;
    void updateSpecialColor() = win 0x254980;
    virtual void spawnXPosition() = win 0x254A00;
    virtual void triggerActivated(float) = win 0x254A30;

    cocos2d::ccColor3B m_colColor;
    float m_duration;
    float m_opacity;
    int m_targetGroupID;
    int m_centerGroupID;
    float m_shakeStrength;
    float m_shakeInterval;
    bool m_tintGround;
    bool m_playerColor1;
    bool m_playerColor2;
    bool m_blending;
    cocos2d::CCPoint m_move;
    EasingType m_easingType;
    float m_easingRate;
    bool m_lockToPlayerX;
    bool m_lockToPlayerY;
    bool m_useTarget;
    MoveTargetType m_moveTargetType;
    int m_rotateDegrees;
    int m_times360;
    bool m_lockObjectRotation;
    cocos2d::CCPoint m_followMod;
    bool UndocuementedLevelProperty74;
    float m_followYSpeed;
    float m_followYDelay;
    int m_followYOffset;
    float m_followYMaxSpeed;
    float m_fadeInTime;
    float m_holdTime;
    float m_fadeOutTime;
    int m_pulseHSVMode;
    int m_pulseGroupMode;
    cocos2d::ccHSVValue m_hsvValue;
    int m_copyColorID;
    bool m_copyOpacity;
    bool m_pulseMainOnly;
    bool m_pulseDetailOnly;
    bool m_pulseExclusive;
    bool m_activateGroup;
    bool m_touchHoldMode;
    TouchToggleMode m_touchToggleMode;
    bool m_touchDualMode;
    int m_animationID;
    float m_spawnDelay;
    cocos2d::CCPoint m_spawnPosition;
    bool m_multiTrigger;
    bool m_editorDisabled;
    int m_targetCount;
    bool m_subtractCount;
    ComparisonType m_comparisonType;
    bool m_multiActivate;
    bool m_triggerOnExit;
    int m_blockBID;
    bool m_dynamicBlock;
    int m_itemBlockAID;
    int m_pickupMode;
    PAD = mac 0x28, win 0x24, android 0x24;
}

[[link(android)]]
class EndLevelLayer : cocos2d::CCLayer {
    static EndLevelLayer* create() = mac 0x2787d0, win 0x94b50;

    void customSetup() = win 0x94cb0;
    const char* getCoinString() = win 0x96270;
    const char* getEndText() = win 0x964A0;
    void onMenu(cocos2d::CCObject* sender) = mac 0x27a500, win 0x96c10;
    void onEdit(cocos2d::CCObject* sender) = mac 0x27a640, win 0x96d30;
}

[[link(android)]]
class EndPortalObject : GameObject {
    static EndPortalObject* create() = mac 0x1da8f0, win 0x98a50;
    void updateColors(cocos2d::_ccColor3B) = mac 0x1dacb0, win 0x98eb0;
}

[[link(android)]]
class ExtendedLayer {}

[[link(android)]]
class FLAlertLayer : cocos2d::CCLayerColor {
    inline virtual ~FLAlertLayer() {
        cocos2d::CCDirector::sharedDirector()->getTouchDispatcher()->decrementForcePrio(2);
    }
    inline FLAlertLayer() {
        m_buttonMenu = nullptr;
        m_controlConnected = -1;
        m_mainLayer = nullptr;
        m_ZOrder = 0;
        m_noElasticity = false;
        m_reverseKeyBack = false;
        m_scene = nullptr;
        m_alertProtocol = nullptr;
        m_scrollingLayer = nullptr;
        m_button2 = nullptr;
        m_button1 = nullptr;
        m_joystickConnected = -1;
        m_containsBorder = 0;
    }

    static FLAlertLayer* create(char const* title, const gd::string& desc, char const* btn) {
        return FLAlertLayer::create(nullptr, title, desc, btn, nullptr, 300.0);
    }

    virtual void onEnter() = mac 0x25f350, win 0x23750;
    virtual bool ccTouchBegan(cocos2d::CCTouch*, cocos2d::CCEvent*) = mac 0x25ee40, win 0x233c0;
    virtual void ccTouchMoved(cocos2d::CCTouch*, cocos2d::CCEvent*) = mac 0x25f0a0, win 0x23510;
    virtual void ccTouchEnded(cocos2d::CCTouch*, cocos2d::CCEvent*) = mac 0x25ef60, win 0x23450;
    virtual void ccTouchCancelled(cocos2d::CCTouch*, cocos2d::CCEvent*) = mac 0x25f020, win 0x234c0;
    virtual void registerWithTouchDispatcher() = mac 0x25f2e0, win 0x236f0;
    virtual void keyBackClicked() = mac 0x25ed90, win 0x232c0;
    virtual void keyDown(cocos2d::enumKeyCodes) = mac 0x25ece0, win 0x23250;
    virtual void show() = mac 0x25f120, win 0x23560, ios 0x1feff4;

    bool init(
        FLAlertLayerProtocol* protocol,
        char const* title,
        gd::string content,
        char const* btn1,
        char const* btn2,
        float width,
        bool scrollable,
        float height
    ) = mac 0x25e1b0, win 0x228e0;
    static FLAlertLayer* create(FLAlertLayerProtocol* protocol, char const* title, gd::string content, char const* btn1, char const* btn2) = mac 0x25de00, win 0x22680;
    static FLAlertLayer* create(FLAlertLayerProtocol* protocol, char const* title, gd::string content, char const* btn1, char const* btn2, float width) = mac 0x25e0e0, win 0x22730, ios 0x1fe374;
    static FLAlertLayer* create(FLAlertLayerProtocol* protocol, char const* title, gd::string content, char const* btn1, char const* btn2, float width, bool scrollable, float height) = mac 0x25dec0, win 0x227e0;
    void onBtn1(cocos2d::CCObject*) = mac 0x25ec20, win 0x23340;
    void onBtn2(cocos2d::CCObject*) = mac 0x25ec80, win 0x23380;

    cocos2d::CCMenu* m_buttonMenu;
    int m_controlConnected;
    FLAlertLayerProtocol* m_alertProtocol;
    cocos2d::CCNode* m_scene;
    bool m_reverseKeyBack;
    cocos2d::ccColor3B m_color;
    cocos2d::CCLayer* m_mainLayer;
    int m_ZOrder;
    bool m_noElasticity;
    cocos2d::ccColor3B m_color2;
    ButtonSprite* m_button1;
    ButtonSprite* m_button2;
    ScrollingLayer* m_scrollingLayer;
    int m_joystickConnected;
    bool m_containsBorder;
    bool m_noAction;
}

[[link(android)]]
class FLAlertLayerProtocol {
    virtual void FLAlert_Clicked(FLAlertLayer*, bool) {}
}

[[link(android)]]
class FMODAudioEngine : cocos2d::CCNode {
    static FMODAudioEngine* sharedEngine() = mac 0x20ef80, win 0x239f0;
    void setupAudioEngine() = win 0x23a70;
    void preloadEffect(gd::string filename) = win 0x24240;
    bool isBackgroundMusicPlaying() = win 0x24050;
    bool isBackgroundMusicPlaying(gd::string path) = win 0x24080;
    void playBackgroundMusic(gd::string path, bool fade, bool paused) = win 0x23d80;
    void setBackgroundMusicTime(float time) = win 0x23fb0;

    virtual void update(float) = win 0x23b20;

    cocos2d::CCDictionary* m_dictionary;
    gd::string m_filePath;
    float m_backgroundMusicVolume;
    float m_effectsVolume;
    float m_pulse1;
    float m_pulse2;
    float m_pulse3;
    int m_pulseCounter;
    bool m_metering;
    bool m_fading;
    bool m_fadeIn;
    float m_fadeInDuration;
    FMOD::System* m_system;
    FMOD::Sound* m_sound;
    FMOD::Channel* m_currentSoundChannel;
    FMOD::Channel* m_globalChannel;
    FMOD::DSP* m_DSP;
    FMOD_RESULT m_lastResult;
    int m_version;
    void* m_extraDriverData;
    int m_musicOffset;
}

[[link(android)]]
class FMODSound : cocos2d::CCNode {
    static FMODSound* create(FMOD::Sound* sound) = win 0x246b0;

    FMOD::Sound* m_sound;
}

[[link(android)]]
class FriendRequestDelegate {}

[[link(android)]]
class FriendsProfilePage : FLAlertLayer, FLAlertLayerProtocol, UploadActionDelegate, UploadPopupDelegate, UserListDelegate {
    static FriendsProfilePage* create(UserListType) = win 0x9ce80, mac 0x3a9570;
    bool init(UserListType) = win 0x9cf30, mac 0x3a9770;
    void getUserListFinished(cocos2d::CCArray* arr, UserListType listType) = win 0x9d800;
    void getUserListFailed(UserListType listType, GJErrorCode errorCode) = win 0x9d8e0;
    void forceReloadList(UserListType listType) = win 0x9d950;
    void setupUsersBrowser(cocos2d::CCArray* users, UserListType listType) = win 0x9d620;
}

[[link(android)]]
class GJAccountBackupDelegate {
    virtual bool backupAccountFailed(BackupAccountError) {
        return false;
    }
    virtual bool backupAccountFinished() {
        return false;
    }
}

[[link(android)]]
class GJAccountDelegate {
    virtual bool accountStatusChanged() {
        return false;
    }
}

[[link(android)]]
class GJAccountLoginDelegate {
    virtual bool loginAccountFailed(AccountError) {
        return false;
    }
    virtual bool loginAccountFinished(int, int) {
        return false;
    }
}

[[link(android)]]
class GJAccountManager : cocos2d::CCNode {
    static GJAccountManager* sharedState() = mac 0x85070, win 0x107d50;
    static GJAccountManager* get() {
        return GJAccountManager::sharedState();
    }
    gd::string getGJP() = mac 0x89520, win 0x10abb0;

    PAD = mac 0x8, win 0x4, android 0x4;
    gd::string m_password;
    gd::string m_username;
    int m_accountID;
    int m_playerID;
}

[[link(android)]]
class GJAccountSyncDelegate {
    virtual bool syncAccountFailed(BackupAccountError) {
        return false;
    }
    virtual bool syncAccountFinished() {
        return false;
    }
}

[[link(android)]]
class GJBaseGameLayer : cocos2d::CCLayer, TriggerEffectDelegate {
    cocos2d::CCLayer* getObjectLayer() {
        return m_objectLayer;
    }
    cocos2d::CCArray* getAllObjects() {
        return m_objects;
    }

    static GJBaseGameLayer* get() {
        return PlayLayer::get() ? static_cast<GJBaseGameLayer*>(PlayLayer::get()) : static_cast<GJBaseGameLayer*>(LevelEditorLayer::get());
    }

    inline GJBaseGameLayer() {}

    virtual void objectsCollided(int, int) = mac 0xb6d90, win 0x10f240;
    virtual void createMoveCommand(cocos2d::CCPoint, int, float, int, float, bool, bool, int) = mac 0xb73a0, win 0x10f680;
    virtual void updateColor(cocos2d::_ccColor3B, float, int, bool, float, cocos2d::_ccHSVValue, int, bool, int, EffectGameObject*) = mac 0xb7420, win 0x10f6d0;
    virtual void flipGravity(PlayerObject*, bool, bool) {}
    virtual void calculateColorValues(EffectGameObject*, EffectGameObject*, int, float, ColorActionSprite*, GJEffectManager*) = mac 0xba9a0, win 0x10ad60;
    virtual void toggleGroupTriggered(int, bool) = mac 0xb75a0, win 0x10f890;
    virtual void spawnGroup(int) = mac 0xb7050, win 0x10f400;
    virtual void addToSection(GameObject*) = mac 0xb7b70, win 0x10fd00;
    virtual void addToGroup(GameObject*, int, bool) = mac 0xb77f0, win 0x10fa50;
    virtual void removeFromGroup(GameObject*, int) = mac 0xb7a60, win 0x10fbd0;
    virtual bool init() = mac 0xafc90, win 0x10b020;
    void addObjectCounter(LabelGameObject*, int) = mac 0xb9eb0;
    void addToGroups(GameObject*, bool) = mac 0xb7780, win 0x10f9f0;
    void atlasValue(int) = mac 0xb21e0;
    void bumpPlayer(PlayerObject*, GameObject*) = mac 0xb6860, win 0x10ed50;
    void calculateOpacityValues(EffectGameObject*, EffectGameObject*, float, GJEffectManager*) = mac 0xb5be0;
    void checkSpawnObjects() = mac 0xb6f90, win 0x10f320;
    void collectItem(int, int) = mac 0xb9e20, win 0x111890;
    void collectedObject(EffectGameObject*) = mac 0xb9b60, win 0x111830;
    void createTextLayers() = mac 0xb5260, win 0x10dea0;
    cocos2d::CCArray* damagingObjectsInRect(cocos2d::CCRect) = mac 0xb6140, win 0x10e740;
    void enableHighCapacityMode() = mac 0xb11e0, win 0x10bf60;
    void getCapacityString() = mac 0xb2210, win 0x10c9b0;
    void getGroundHeightForMode(int) = mac 0xb6630;
    void getGroup(int) = mac 0xb6f20, win 0x10fcb0;
    void getMoveDeltaForObjects(int, int) = mac 0xb6db0;
    void getOptimizedGroup(int) = mac 0xb7940;
    void getStaticGroup(int) = mac 0xb79a0;
    void isGroupDisabledForObject(GameObject*) = mac 0xb5cc0;
    void isGroupDisabledForObjectFull(GameObject*, cocos2d::CCArray*) = mac 0xb5de0;
    void loadUpToPosition(float) = mac 0xba680, win 0x112070;
    void objectIntersectsCircle(GameObject*, GameObject*) = mac 0xb66e0, win 0x10e990;
    void objectTriggered(EffectGameObject*) = mac 0xb71b0;
    void optimizeMoveGroups() = mac 0xb96c0, win 0x1112f0;
    cocos2d::CCNode* parentForZLayer(int, bool, int) = mac 0xb55d0, win 0x10e220;
    void playerTouchedRing(PlayerObject*, GameObject*) = mac 0xb69e0;
    void processColorObject(EffectGameObject*, int, cocos2d::CCDictionary*, float, GJEffectManager*) = mac 0xb5a90;
    void processFollowActions() = mac 0xb8fd0, win 0x110e00;
    void processMoveActions() = mac 0xb86c0, win 0x1107e0;
    void processMoveActionsStep(float) = mac 0xb7ea0, win 0x10ffa0;
    void processOpacityObject(EffectGameObject*, cocos2d::CCDictionary*, float, GJEffectManager*) = mac 0xb5ae0;
    void processPlayerFollowActions(float) = mac 0xb8b50, win 0x110b10;
    void processRotationActions() = mac 0xb7fd0, win 0x1101a0;
    void pushButton(int, bool) = mac 0xb9920, win 0x111500;
    void rectIntersectsCircle(cocos2d::CCRect, cocos2d::CCPoint, float) = mac 0xb6470, win 0x10eb50;
    void refreshCounterLabels() = mac 0xb9fc0, win 0x111b80;
    void releaseButton(int, bool) = mac 0xb9a00, win 0x111660;
    void removeFromGroups(GameObject*) = mac 0xb7a00, win 0x10fb70;
    void removeObjectFromSection(GameObject*) = mac 0xb7e00, win 0x10ff30;
    void reorderObjectSection(GameObject*) = mac 0xb7cb0, win 0x10fe10;
    void resetGroupCounters(bool) = mac 0xba300, win 0x111dd0;
    void resetMoveOptimizedValue() = mac 0xb9670;
    // inlined on windows
    int sectionForPos(float x) {
        int section = x / 100;
        if (section < 0) section = 0;
        return section;
    }
    void setupLayers() = mac 0xaffe0, win 0x10b1f0;
    void shouldExitHackedLevel() = mac 0xb1100, win 0x10bea0;
    void spawnGroupTriggered(int, float, int) = mac 0xb7020;
    cocos2d::CCArray* staticObjectsInRect(cocos2d::CCRect) = mac 0xb5f90;
    void testInstantCountTrigger(int, int, int, bool, int) = mac 0xb9ae0;
    void toggleGroup(int, bool) = mac 0xb75f0, win 0x10f8c0;
    void togglePlayerVisibility(bool) = mac 0xba910, win 0x112340;
    void triggerMoveCommand(EffectGameObject*) = mac 0xb7290;
    void updateCollisionBlocks() = mac 0xb6a30, win 0x10ef70;
    void updateCounters(int, int) = mac 0xb9bc0, win 0x111900;
    void updateDisabledObjectsLastPos(cocos2d::CCArray*) = mac 0xb95b0, win 0x111280;
    void updateLayerCapacity(gd::string) = mac 0xb1680, win 0x10c2d0;
    void updateLegacyLayerCapacity(int, int, int, int) = mac 0xb1590, win 0x10c200;
    void updateOBB2(cocos2d::CCRect) = mac 0xb63f0;
    void updateQueuedLabels() = mac 0xb9f30, win 0x111b00;
    virtual ~GJBaseGameLayer() = mac 0xaf990, win 0x10add0;

    OBB2D* m_boundingBox;
    GJEffectManager* m_effectManager;
    cocos2d::CCLayer* m_objectLayer;
    cocos2d::CCSpriteBatchNode* m_batchNodeAddTop4;
    cocos2d::CCSpriteBatchNode* m_effectBatchNodeAddTop4;
    cocos2d::CCSpriteBatchNode* m_batchNodeTop3;
    cocos2d::CCSpriteBatchNode* m_batchNodeAddTop3;
    cocos2d::CCSpriteBatchNode* m_batchNodeAddGlowTop3;
    CCNodeContainer* m_batchNodeTop3Container;
    cocos2d::CCSpriteBatchNode* m_batchNodeTextTop3;
    cocos2d::CCSpriteBatchNode* m_batchNodeAddTextTop3;
    cocos2d::CCSpriteBatchNode* m_effectBatchNodeTop3;
    cocos2d::CCSpriteBatchNode* m_effectBatchNodeAddTop3;
    cocos2d::CCSpriteBatchNode* m_batchNodeTop2;
    cocos2d::CCSpriteBatchNode* m_batchNodeAddTop2;
    cocos2d::CCSpriteBatchNode* m_batchNodeAddGlowTop2;
    CCNodeContainer* m_batchNodeTop2Container;
    cocos2d::CCSpriteBatchNode* m_batchNodeTextTop2;
    cocos2d::CCSpriteBatchNode* m_batchNodeAddTextTop2;
    cocos2d::CCSpriteBatchNode* m_effectBatchNodeTop2;
    cocos2d::CCSpriteBatchNode* m_effectBatchNodeAddTop2;
    cocos2d::CCSpriteBatchNode* m_batchNode;
    cocos2d::CCSpriteBatchNode* m_batchNodeAdd;
    cocos2d::CCSpriteBatchNode* m_batchNodeAddGlow;
    CCNodeContainer* m_batchNodeTop1Container;
    cocos2d::CCSpriteBatchNode* m_batchNodeTextTop1;
    cocos2d::CCSpriteBatchNode* m_batchNodeAddTextTop1;
    cocos2d::CCSpriteBatchNode* m_effectBatchNodeTop1;
    cocos2d::CCSpriteBatchNode* m_effectBatchNodeAddTop1;
    cocos2d::CCSpriteBatchNode* m_batchNodePlayer;
    cocos2d::CCSpriteBatchNode* m_batchNodeAddPlayer;
    cocos2d::CCSpriteBatchNode* m_batchNodePlayerGlow;
    cocos2d::CCSpriteBatchNode* m_batchNodeAddMid;
    cocos2d::CCSpriteBatchNode* m_batchNodeBottom;
    cocos2d::CCSpriteBatchNode* m_batchNodeAddBottom;
    cocos2d::CCSpriteBatchNode* m_batchNodeAddBottomGlow;
    CCNodeContainer* m_batchNodeBot1Container;
    cocos2d::CCSpriteBatchNode* m_batchNodeText;
    cocos2d::CCSpriteBatchNode* m_batchNodeAddText;
    cocos2d::CCSpriteBatchNode* m_effectBatchNode;
    cocos2d::CCSpriteBatchNode* m_effectBatchNodeAdd;
    cocos2d::CCSpriteBatchNode* m_batchNodeBottom2;
    cocos2d::CCSpriteBatchNode* m_batchNodeAddBottom2;
    cocos2d::CCSpriteBatchNode* m_batchNodeAddBottom2Glow;
    CCNodeContainer* m_batchNodeBot2Container;
    cocos2d::CCSpriteBatchNode* m_batchNodeTextBot2;
    cocos2d::CCSpriteBatchNode* m_batchNodeAddTextBot2;
    cocos2d::CCSpriteBatchNode* m_effectBatchNodeBot2;
    cocos2d::CCSpriteBatchNode* m_effectBatchNodeAddBot2;
    cocos2d::CCSpriteBatchNode* m_batchNodeBottom3;
    cocos2d::CCSpriteBatchNode* m_batchNodeAddBottom3;
    cocos2d::CCSpriteBatchNode* m_batchNodeAddBottom3Glow;
    CCNodeContainer* m_batchNodeBot3Container;
    cocos2d::CCSpriteBatchNode* m_batchNodeTextBot3;
    cocos2d::CCSpriteBatchNode* m_batchNodeAddTextBot3;
    cocos2d::CCSpriteBatchNode* m_effectBatchNodeBot3;
    cocos2d::CCSpriteBatchNode* m_effectBatchNodeAddBot3;
    cocos2d::CCSpriteBatchNode* m_batchNodeBottom4;
    cocos2d::CCSpriteBatchNode* m_batchNodeAddBottom4;
    cocos2d::CCSpriteBatchNode* m_batchNodeAddBottom4Glow;
    CCNodeContainer* m_batchNodeBot4Container;
    cocos2d::CCSpriteBatchNode* m_batchNodeTextBot4;
    cocos2d::CCSpriteBatchNode* m_batchNodeAddTextBot4;
    cocos2d::CCSpriteBatchNode* m_effectBatchNodeBot4;
    cocos2d::CCSpriteBatchNode* m_effectBatchNodeAddBot4;
    PlayerObject* m_player1;
    PlayerObject* m_player2;
    LevelSettingsObject* m_levelSettings;
    cocos2d::CCDictionary* m_disabledGroupsDict;
    cocos2d::CCArray* m_objects;
    cocos2d::CCArray* m_sectionObjects;
    cocos2d::CCArray* m_sections;
    cocos2d::CCArray* m_collisionBlocks;
    cocos2d::CCArray* m_spawnObjects;
    cocos2d::CCArray* m_spawnObjects2;
    cocos2d::CCNode* m_groupNodes;
    gd::vector<GameObject*> m_objectsVec;
    gd::vector<GameObject*> m_disabledObjects;
    cocos2d::CCDictionary* m_groupDict;
    cocos2d::CCDictionary* m_staticGroupDict;
    cocos2d::CCDictionary* m_optimizedGroupDict;
    gd::vector<cocos2d::CCArray*> m_groups;
    gd::vector<cocos2d::CCArray*> m_staticGroups;
    gd::vector<cocos2d::CCArray*> m_optimizedGroups;
    cocos2d::CCArray* m_batchNodes;
    cocos2d::CCArray* m_processedGroups;
    cocos2d::CCDictionary* m_counterDict;
    cocos2d::CCDictionary* m_spawnedGroups;
    bool m_didUpdateNormalCapacity;
    bool m_isDualMode;
    int m_activeEnterEffect;
    bool m_activeDualTouch;
    int m_attemptClickCount;
    int m_firstVisibleSection;
    int m_lastVisibleSection;
    bool m_objectsAreDisabled;
    bool m_blending;
    PAD = mac 0x8, win 0x8, android 0x8;
}

[[link(android)]]
class GJChallengeDelegate {}

[[link(android)]]
class GJChallengeItem : cocos2d::CCObject {

    GJChallengeType m_challengeType;
    geode::SeedValueSRV m_count;
    geode::SeedValueSRV m_reward;
    geode::SeedValueSRV m_goal;
    int m_timeLeft;
    bool m_canClaim;
    int m_position;
    gd::string m_name;
}

[[link(android)]]
class GJColorSetupLayer {}

[[link(android)]]
class GJComment : cocos2d::CCNode {
    ~GJComment() = mac 0x2dfd70, win 0xc3640;
    virtual bool init() = mac 0x2dfec0, win 0xc3ef0;
    static GJComment* create(cocos2d::CCDictionary* dict) = win 0xc3740;

    gd::string m_commentString;
    gd::string m_userName;
    int m_commentID;
    int m_userID;
    int m_likeCount;
    int m_levelID;
    bool m_isSpam;
    int m_accountID;
    gd::string m_uploadDate;
    bool m_commentDeleted;
    int m_percentage;
    int m_modBadge;
    cocos2d::ccColor3B m_color;
    bool m_hasLevelID;
    GJUserScore* m_userScore;
}

[[link(android)]]
class GJCommentListLayer : cocos2d::CCLayerColor {
    ~GJCommentListLayer() = mac 0x1482a0;
    static GJCommentListLayer* create(BoomListView*, char const*, cocos2d::_ccColor4B, float, float, bool) = mac 0x147d00, win 0x13a880;

    BoomListView* m_list;
}

[[link(android)]]
class GJDailyLevelDelegate {
    virtual void dailyStatusFinished(bool) {}
    virtual void dailyStatusFailed(bool) {}
}

[[link(android)]]
class GJDropDownLayer : cocos2d::CCLayerColor {
    virtual void customSetup() {}
    virtual void enterLayer() = mac 0x3525c0, win 0x16970;
    virtual void exitLayer(cocos2d::CCObject*) = mac 0x352670, win 0x113980;
    virtual void showLayer(bool) = mac 0x3526c0, win 0x1139c0, ios 0x29801c;
    virtual void hideLayer(bool) = mac 0x3527b0, win 0x113a90;
    virtual void layerVisible() = mac 0x3528b0, win 0x16a40;
    virtual void layerHidden() = mac 0x3528d0, win 0x113b60;
    virtual void enterAnimFinished() {}
    virtual void disableUI() = mac 0x352580, win 0x113920;
    virtual void enableUI() = mac 0x3525a0, win 0x113940;

    static GJDropDownLayer* create(const char* title, float height) {
        GJDropDownLayer* pRet = new GJDropDownLayer();
        if (pRet && pRet->init(title, height)) {
            pRet->autorelease();
            return pRet;
        }
        CC_SAFE_DELETE(pRet);
        return nullptr;
    }
    
    virtual bool ccTouchBegan(cocos2d::CCTouch* pTouch, cocos2d::CCEvent* pEvent) {
        return true;
    }
    virtual void ccTouchMoved(cocos2d::CCTouch* pTouch, cocos2d::CCEvent* pEvent) {}
    virtual void ccTouchEnded(cocos2d::CCTouch* pTouch, cocos2d::CCEvent* pEvent) {}
    virtual void ccTouchCancelled(cocos2d::CCTouch* pTouch, cocos2d::CCEvent* pEvent) {}

    virtual void draw() = mac 0x352910, win 0x16a80;
    bool init(const char* title, float height) = mac 0x352100, win 0x113530, ios 0x297afc;
    virtual void registerWithTouchDispatcher() = mac 0x3525f0, win 0x16990;
    virtual void keyBackClicked() = mac 0x352630, win 0x113960;
    inline GJDropDownLayer() {
        m_endPosition = cocos2d::CCPointMake(0.f, 0.f);
        m_startPosition = cocos2d::CCPointMake(0.f, 0.f);
        m_buttonMenu = nullptr;
        m_listLayer = nullptr;
        m_controllerEnabled = false;
        m_mainLayer = nullptr;
        m_hidden = false;
        m_delegate = nullptr;
    }

    cocos2d::CCPoint m_endPosition;
    cocos2d::CCPoint m_startPosition;
    cocos2d::CCMenu* m_buttonMenu;
    GJListLayer* m_listLayer;
    bool m_controllerEnabled;
    cocos2d::CCLayer* m_mainLayer;
    bool m_hidden;
    GJDropDownLayerDelegate* m_delegate;
}

[[link(android)]]
class GJDropDownLayerDelegate {
    virtual void dropDownLayerWillClose(GJDropDownLayer*) {}
}

[[link(android)]]
class GJEffectManager : cocos2d::CCNode {
    static GJEffectManager* get() {
        return GJEffectManager::fromGameLayer();
    }

    static GJEffectManager* fromGameLayer() {
        auto gameLayer = GJBaseGameLayer::get();
        if (gameLayer) return gameLayer->m_effectManager;
        return nullptr;
    }

    static GJEffectManager* fromLevelSetting() {
        auto gameLayer = GJBaseGameLayer::get();
        if (gameLayer && gameLayer->m_levelSettings) return gameLayer->m_levelSettings->m_effectManager;
        return nullptr;
    }

    virtual bool init() = mac 0x180230, win 0x11c1b0;
    cocos2d::_ccColor3B activeColorForIndex(int) = mac 0x180cb0, win 0x11c6e0;
    void activeOpacityForIndex(int) = mac 0x180e10;
    void addAllInheritedColorActions(cocos2d::CCArray*) = mac 0x1817a0;
    void addGroupPulseEffect(PulseEffectAction*) = mac 0x184c10;
    void calculateBaseActiveColors() = mac 0x180f70, win 0x11c7c0;
    void calculateInheritedColor(int, ColorAction*) = mac 0x1818f0, win 0x11cb80;
    void calculateLightBGColor(cocos2d::_ccColor3B) = mac 0x185b90, win 0x11f420;
    void colorActionChanged(ColorAction* action) {
        if (0 < action->m_copyID) {

        }
    }
    void colorExists(int) = mac 0x181da0;
    void colorForEffect(cocos2d::_ccColor3B, cocos2d::_ccHSVValue) = mac 0x182650;
    cocos2d::_ccColor3B colorForGroupID(int, cocos2d::_ccColor3B const&, bool) = mac 0x184f90;
    void colorForIndex(int) = mac 0x180ad0;
    void colorForPulseEffect(cocos2d::_ccColor3B const&, PulseEffectAction*) = mac 0x181bf0, win 0x11edd0;
    void countChangedForItem(int) = mac 0x185a40, win 0x11f330;
    void countForItem(int) = mac 0x185a10;
    static GJEffectManager* create() = mac 0x1800f0, win 0x11c110;
    void createFollowCommand(float, float, float, int, int, bool, int) = mac 0x182ed0;
    void createMoveCommand(cocos2d::CCPoint, int, float, int, float, bool, bool, int) = mac 0x182cc0, win 0x11d340;
    void createPlayerFollowCommand(float, float, int, float, float, int, int) = mac 0x182fe0;
    void createRotateCommand(int, float, int, int, int, float, bool, int) = mac 0x182df0;
    void getAllColorActions() = mac 0x180980, win 0x11c600;
    void getAllColorSprites() = mac 0x1809e0;
    ColorAction* getColorAction(int) = mac 0x180b00, win 0x11cde0;
    const cocos2d::_ccColor3B& getColorSprite(int) = mac 0x180d00, win 0x11ce20;
    void getCurrentStateString() = mac 0x1867e0, win 0x11fac0;
    void getLoadedMoveOffset() = mac 0x184390;
    static cocos2d::_ccColor3B getMixedColor(cocos2d::_ccColor3B, cocos2d::_ccColor3B, float) = mac 0x185d30, win 0x11f610;
    uint8_t getOpacityActionForGroup(int) = mac 0x1845b0;
    gd::string getSaveString() = mac 0x185e90;
    void handleObjectCollision(bool, int, int) = mac 0x1828f0, win 0x11d2a0;
    void hasActiveDualTouch() = mac 0x185540;
    void hasBeenTriggered(int) = mac 0x1853b0;
    void hasPulseEffectForGroupID(int) = mac 0x184f60;
    bool isGroupEnabled(int) = mac 0x1853d0;
    void keyForGroupIDColor(int, cocos2d::_ccColor3B const&, bool) = mac 0x184c90;
    void loadState(gd::string) = mac 0x188db0, win 0x1205b0;
    void objectsCollided(int, int) = mac 0x182a00, win 0x11d200;
    void opacityForIndex(int) = mac 0x180c80;
    float opacityModForGroup(int) = mac 0x184740;
    void playerButton(bool, bool) = mac 0x1855a0, win 0x11f120;
    void playerDied() = mac 0x185860;
    void postCollisionCheck() = mac 0x182720, win 0x11d0b0;
    void preCollisionCheck() = mac 0x182680, win 0x11d030;
    void prepareMoveActions(float, bool) = mac 0x183660, win 0x11da30;
    void processColors() { // mac 0x180e70
        this->calculateBaseActiveColors();
        this->processPulseActions();
        this->processInheritedColors();
        this->processCopyColorPulseActions();
    }
    void processCopyColorPulseActions() = mac 0x181530, win 0x11ebc0;
    void processInheritedColors() = mac 0x181190, win 0x11c8a0;
    void processPulseActions() = mac 0x181040, win 0x11ea50;
    void registerCollisionTrigger(int, int, int, bool, bool, int) = mac 0x182b70;
    void removeAllPulseActions() = mac 0x1825e0;
    void removeColorAction(int) = mac 0x181d60;
    void reset() = mac 0x180690, win 0x11c4f0;
    void resetColorCache() = mac 0x185280;
    void resetEffects() = mac 0x1807d0, win 0x11cf10;
    void resetMoveActions() = mac 0x180940;
    void resetToggledGroups() = mac 0x1853f0;
    void resetTriggeredIDs() = mac 0x182630;
    void runCountTrigger(int, int, bool, int, bool, int) = mac 0x1858d0;
    void runDeathTrigger(int, bool, int) = mac 0x1857a0;
    OpacityEffectAction* runOpacityActionOnGroup(int, float, float, int) = mac 0x1845d0;
    void runPulseEffect(int, bool, float, float, float, PulseEffectType, cocos2d::_ccColor3B, cocos2d::_ccHSVValue, int, bool, bool, bool, int) = mac 0x184890, win 0x11e5c0;
    void runTouchTriggerCommand(int, bool, TouchTriggerType, bool, int) = mac 0x185460;
    void setColorAction(ColorAction*, int) = mac 0x181d00, win 0x11ce70;
    void setFollowing(int, int, bool) = mac 0x185e00;
    void setupFromString(gd::string) = mac 0x186290, win 0x11f8f0;
    bool shouldBlend(int) = mac 0x180e40;
    void spawnGroup(int, float, int) = mac 0x1852a0;
    void stopActionsForTrigger(EffectGameObject*) = mac 0x183150;
    void stopMoveActionsForGroup(int) = mac 0x1830e0;
    void storeTriggeredID(int) = mac 0x185380;
    void toggleGroup(int item, bool value) { // mac 0x182c80;
        m_groupToggled[item] = value;
    }
    void traverseInheritanceChain(InheritanceNode*) = mac 0x181850, win 0x11caf0;
    void updateActiveOpacityEffects() = mac 0x1847e0;
    void updateColorAction(ColorAction*) = mac 0x184560;
    void updateColorEffects(float) = mac 0x181f40, win 0x11e1d0;
    void updateColors(cocos2d::_ccColor3B, cocos2d::_ccColor3B) = mac 0x180a40, win 0x11c660;
    void updateEffects(float unk) {
        this->updateColorEffects(unk);
        this->updatePulseEffects(unk);
        this->updateOpacityEffects(unk);
        this->updateSpawnTriggers(unk);
    }
    void updateOpacityAction(OpacityEffectAction*) = mac 0x184780;
    void updateOpacityEffects(float) = mac 0x1823e0, win 0x11e490;
    void updatePulseEffects(float) = mac 0x182130, win 0x11e7f0;
    void updateSpawnTriggers(float) = mac 0x182510, win 0x11f000;
    void wasFollowing(int, int) = mac 0x185e60;
    void wouldCreateLoop(InheritanceNode*, int) = mac 0x181820, win 0x11cdb0;
    ~GJEffectManager() = mac 0x17fe00, win 0x11be80;

    TriggerEffectDelegate* m_effectDelegate;
    cocos2d::CCDictionary* m_colorActions;
    cocos2d::CCDictionary* m_colorSprites;
    cocos2d::CCDictionary* m_pulseActionsForGroup;
    cocos2d::CCDictionary* m_colorCache;
    cocos2d::CCDictionary* m_opacityActionsForGroup;
    cocos2d::CCDictionary* m_f0150;
    cocos2d::CCArray* m_opacityActions;
    cocos2d::CCArray* m_touchActions;
    cocos2d::CCDictionary* m_countActions;
    cocos2d::CCArray* m_onDeathActions;
    cocos2d::CCArray* m_collisionActions;
    cocos2d::CCDictionary* m_f0180;
    cocos2d::CCDictionary* m_f0188;
    gd::vector<InheritanceNode*> m_inheritanceNodesForColor;
    cocos2d::CCDictionary* m_f01a8;
    cocos2d::CCDictionary* m_collisionActionsForGroup1;
    cocos2d::CCDictionary* m_collisionActionsForGroup2;
    gd::vector<ColorAction*> m_colorActionsForColor;
    gd::vector<ColorActionSprite*> m_colorSpritesForColor;
    std::array<bool, 1100> m_pulseExistsForGroup;
    bool m_f063c;
    std::array<bool, 1100> m_opactiyExistsForGroup;
    std::array<int, 1100> m_itemValues;
    int m_unusued;
    int* m_unused2;
    cocos2d::CCArray* m_f1bc8;
    cocos2d::CCArray* m_inheritanceChain;
    cocos2d::CCDictionary* m_f1bd8;
    gd::vector<bool> m_groupToggled;
    cocos2d::CCDictionary* m_triggeredIDs;
    cocos2d::CCDictionary* m_followActions;
    cocos2d::CCArray* m_spawnActions;
    cocos2d::CCArray* m_moveActions;
    cocos2d::CCArray* m_groupCommands; // array of GroupCommandObject
    cocos2d::CCNode* m_f1c30;
    cocos2d::CCDictionary* m_moveNodes; // dict of CCMoveCNode
    cocos2d::CCDictionary* m_rotationNodes; // dict of CCMoveCNode
    cocos2d::CCDictionary* m_followNodes; // dict of CCMoveCNode
    cocos2d::CCDictionary* m_playerFollowNodes; // dict of CCMoveCNode
    float m_time;
    float m_velocity;
    float m_acceleration;
    bool m_moveOptimizationEnabled;
}

[[link(android)]]
class GJGameLevel : cocos2d::CCNode {
    static GJGameLevel* createWithCoder(DS_Dictionary* dict) {
        auto ret = GJGameLevel::create();
        ret->dataLoaded(dict);
        return ret;
    }

    inline GJGameLevel() {}
    virtual ~GJGameLevel() = mac 0x2db2d0, win 0xbbdb0;
    virtual void encodeWithCoder(DS_Dictionary*) = mac 0x2dd1c0, win 0xbecb0;
    virtual bool canEncode() = mac 0x2ddae0, win 0x11070; // shared with lots of stuff
    virtual bool init() = mac 0x2db310, win 0xbd350;
    static GJGameLevel* create() = mac 0x2b83e0, win 0xbd2b0, ios 0x51fe8;
    gd::string getAudioFileName() = mac 0x2dbe70, win 0xbdc70;
    const char* getCoinKey(int) = mac 0x2ce360, win 0xbda50;
    void getLengthKey(int) = mac 0x2dbba0;
    void getNormalPercent() = mac 0x2b8b20;
    void levelWasAltered() = mac 0x2db530, win 0xbd550;
    void savePercentage(int, bool, int, int, bool) = mac 0x2db700, win 0xbd5c0;
    void dataLoaded(DS_Dictionary* dict) = mac 0x2dc0e0, win 0xbded0, ios 0x6fca4;
    GJDifficulty getAverageDifficulty() = win 0xbd9b0;
    gd::string getUnpackedLevelDescription() = mac 0x2DDB50, win 0xbf890;
    gd::string lengthKeyToString(int key) = win 0xbd910;

    static GJGameLevel* getCurrent() {
        auto playLayer = PlayLayer::get();
        if (playLayer) return playLayer->m_level;
        auto editorLayer = LevelEditorLayer::get();
        if (editorLayer) return editorLayer->m_level;
        return nullptr;
    }

    cocos2d::CCDictionary* m_lastBuildSave;
    geode::SeedValueRSV m_levelID;
    gd::string m_levelName;
    gd::string m_levelDesc;
    gd::string m_levelString;
    gd::string m_creatorName;
    gd::string m_recordString;
    gd::string m_uploadDate;
    gd::string m_updateDate;
    geode::SeedValueRSV m_userID;
    geode::SeedValueRSV m_accountID;
    GJDifficulty m_difficulty;
    int m_audioTrack;
    int m_songID;
    int m_levelRev;
    bool m_unlisted;
    geode::SeedValueRSV m_objectCount;
    int m_levelIndex;
    int m_ratings;
    int m_ratingsSum;
    int m_downloads;
    bool m_isEditable;
    bool m_gauntletLevel;
    bool m_gauntletLevel2;
    int m_workingTime;
    int m_workingTime2;
    bool m_lowDetailMode;
    bool m_lowDetailModeToggled;
    geode::SeedValueRS m_isVerified;
    bool m_isVerifiedRaw; // honestly i dont think this is need to be used
    bool m_isUploaded;
    bool m_hasBeenModified;
    int m_levelVersion;
    int m_gameVersion;
    geode::SeedValueRSV m_attempts;
    geode::SeedValueRSV m_jumps;
    geode::SeedValueRSV m_clicks;
    geode::SeedValueRSV m_attemptTime;
    int m_chk;
    bool m_isChkValid;
    bool m_isCompletionLegitimate;
    geode::SeedValueVSR m_normalPercent;
    geode::SeedValueRSV m_orbCompletion;
    geode::SeedValueRSV m_newNormalPercent2;
    int m_practicePercent;
    int m_likes;
    int m_dislikes;
    int m_levelLength;
    int m_featured;
    bool m_isEpic;
    bool m_levelFavorited;
    int m_levelFolder;
    geode::SeedValueRSV m_dailyID;
    geode::SeedValueRSV m_demon;
    int m_demonDifficulty;
    geode::SeedValueRSV m_stars;
    bool m_autoLevel;
    int m_coins;
    geode::SeedValueRSV m_coinsVerified;
    geode::SeedValueRS m_password;
    geode::SeedValueRSV m_originalLevel;
    bool m_twoPlayerMode;
    int m_failedPasswordAttempts;
    geode::SeedValueRSV m_firstCoinVerified;
    geode::SeedValueRSV m_secondCoinVerified;
    geode::SeedValueRSV m_thirdCoinVerified;
    int m_starsRequested;
    bool m_showedSongWarning;
    int m_starRatings;
    int m_starRatingsSum;
    int m_maxStarRatings;
    int m_minStarRatings;
    int m_demonVotes;
    int m_rateStars;
    int m_rateFeature;
    gd::string m_rateUser;
    bool m_dontSave;
    bool m_levelNotDownloaded;
    int m_requiredCoins;
    bool m_isUnlocked;
    cocos2d::CCPoint m_lastCameraPos;
    float m_fastEditorZoom;
    int m_lastBuildTab;
    int m_lastBuildPage;
    int m_lastBuildGroupID;
    GJLevelType m_levelType;
    int m_M_ID;
    gd::string m_tempName;
    gd::string m_capacityString;
    bool m_highObjectsEnabled;
    gd::string m_personalBests;
}

[[link(android)]]
class GJGarageLayer : cocos2d::CCLayer, TextInputDelegate, FLAlertLayerProtocol, GameRateDelegate, ListButtonBarDelegate, DialogDelegate {
    inline GJGarageLayer() {
        m_nameInput = nullptr;
        m_playerPreview = nullptr;
        m_colorSelector1 = nullptr;
        m_colorSelector2 = nullptr;
        m_unkButton0x148 = nullptr;
        m_unkButton0x14c = nullptr;
        m_pagesArray = nullptr;
        m_tabToggleCube = nullptr;
        m_tabToggleShip = nullptr;
        m_tabToggleBall = nullptr;
        m_tabToggleUfo = nullptr;
        m_tabToggleWave = nullptr;
        m_tabToggleRobot = nullptr;
        m_tabToggleSpider = nullptr;
        m_tabToggleSpecial = nullptr;
        m_tabToggleDeathEffect = nullptr;
        m_updateSelector = false;
    }
    void onPlayerColor1(cocos2d::CCObject*) = mac 0x1ba640, win 0x129470, ios 0x22531c;
    void onPlayerColor2(cocos2d::CCObject*) = mac 0x1ba8c0, win 0x129590, ios 0x225408;
    static GJGarageLayer* node() = win 0x125220;
    virtual bool init() = mac 0x1b4980, win 0x1255d0;
    void onSelectTab(cocos2d::CCObject* sender) = win 0x127c30;
    void onPlayerIcon(cocos2d::CCObject* sender) = win 0x127f30;
    void onShipIcon(cocos2d::CCObject* sender) = win 0x1281e0;
    void onBallIcon(cocos2d::CCObject* sender) = win 0x1282a0;
    void onBirdIcon(cocos2d::CCObject* sender) = win 0x128360;
    void onDartIcon(cocos2d::CCObject* sender) = win 0x128420;
    void onRobotIcon(cocos2d::CCObject* sender) = win 0x1286d0;
    void onSpiderIcon(cocos2d::CCObject* sender) = win 0x128890;
    void onDeathEffect(cocos2d::CCObject* sender) = win 0x128a50;
    void onSpecialIcon(cocos2d::CCObject* sender) = win 0x128af0; 
    void onShards(cocos2d::CCObject* sender) = win 0x12ad70;
    void onBack(cocos2d::CCObject* sender) = win 0x12adf0;
    void onShop(cocos2d::CCObject* sender) = win 0x12ad90;
    void setupColorSelect() = mac 0x1b7500;
<<<<<<< HEAD
    void showCircleWave() = win 0x12aad0;
    void showBlackCircleWave() = win 0x12a9d0; 
    PAD = mac 0x10, win 0x4;
=======
    void playRainbowEffect() = win 0x12aad0;
    void playShadowEffect() = win 0x12a9d0; 
    PAD = mac 0x10, win 0x8;
>>>>>>> 3500ce98
    CCTextInputNode* m_nameInput;
    SimplePlayer* m_playerPreview;
    PAD = mac 0x10, win 0x8;
    cocos2d::CCSprite* m_colorSelector1;
    cocos2d::CCSprite* m_colorSelector2;
    CCMenuItemSpriteExtra* m_unkButton0x148;
    CCMenuItemSpriteExtra* m_unkButton0x14c;
    PAD = win 0x8, mac 0x10;
    cocos2d::CCArray* m_pagesArray;
    PAD = win 0x8, mac 0x10;
    CCMenuItemToggler* m_tabToggleCube;
    CCMenuItemToggler* m_tabToggleShip;
    CCMenuItemToggler* m_tabToggleBall;
    CCMenuItemToggler* m_tabToggleUfo;
    CCMenuItemToggler* m_tabToggleWave;
    CCMenuItemToggler* m_tabToggleRobot;
    CCMenuItemToggler* m_tabToggleSpider;
    CCMenuItemToggler* m_tabToggleSpecial;
    CCMenuItemToggler* m_tabToggleDeathEffect;
    PAD = win 0x4, mac 0x8;
    bool m_updateSelector;
}

[[link(android)]]
class GJGroundLayer : cocos2d::CCLayer {
    void updateGroundWidth() = mac 0x356790, win 0x12dda0;
}

[[link(android)]]
class GJItemIcon : cocos2d::CCSprite {
    bool init(
        UnlockType, int, cocos2d::ccColor3B, cocos2d::ccColor3B,
        bool, bool, bool, cocos2d::ccColor3B
    ) = win 0x12ccf0;

    static GJItemIcon* createBrowserIcon(UnlockType _type, int _id) {
        return GJItemIcon::create(_type, _id,
            { 0xaf, 0xaf, 0xaf }, { 0xff, 0xff, 0xff },
            false, true, true,
            { 0xff, 0xff, 0xff }
        );
    }

    static GJItemIcon* create(UnlockType _type, int _id, cocos2d::ccColor3B _col1, cocos2d::ccColor3B _col2, bool _un0, bool _un1, bool _un2, cocos2d::ccColor3B _col3) = mac 0x1bb330, win 0x12cbf0, ios 0x227188;
}

[[link(android)]]
class GJLevelScoreCell : TableViewCell {
    void updateBGColor(int index) = win 0x5c6b0;
}

[[link(android)]]
class GJListLayer : cocos2d::CCLayerColor {
    ~GJListLayer() = mac 0x344350;
    static GJListLayer* create(BoomListView* target, const char* title, cocos2d::ccColor4B color, float width, float height) = mac 0x343e10, win 0x12e000;

    BoomListView* m_listView;
}

[[link(android)]]
class GJMapPack : cocos2d::CCNode {
    cocos2d::CCArray* m_levels;
    int m_packID;
    GJDifficulty m_difficulty;
    int m_stars;
    int m_coins;
    gd::string m_packName;
    gd::string m_levelStrings;
    cocos2d::ccColor3B m_textColour;
    cocos2d::ccColor3B m_barColour;
    int m_MId;
    bool m_isGauntlet;

    virtual bool init() = win 0xc0080;
    static GJMapPack *create() = win 0xbffe0;
}

[[link(android)]]
class GJMessageCell : TableViewCell {
    void updateBGColor(int index) = win 0x5c6b0;
    void loadFromMessage(GJUserMessage *) = win 0x64b60;
}

[[link(android)]]
class GJOptionsLayer : FLAlertLayer {
    static GJOptionsLayer* create() = mac 0x145ae0, win 0x0, ios 0x0;
    void addToggle(char const*, char const*, char const*) = mac 0x1464e0, win 0x0, ios 0x0;
}

[[link(android)]]
class GJRequestCell : TableViewCell {
    void updateBGColor(int index) = win 0x5c6b0;
}

[[link(android)]]
class GJRewardDelegate {}

[[link(android)]]
class GJRewardItem : cocos2d::CCObject {
    int m_chestID;
    int m_timeRemaining;
    GJRewardType m_rewardType;
    cocos2d::CCArray* m_rewardObjects;
    bool m_unk;
}

[[link(android)]]
class GJRewardObject : cocos2d::CCObject {
    SpecialRewardItem m_specialRewardItem;
    UnlockType m_unlockType;
    int m_itemID;
    int m_total;
}

[[link(android)]]
class GJRobotSprite : CCAnimatedSprite {
    // virtual ~GJRobotSprite() = mac 0x34aaf0; inlined on windows, RE and recreate 
    virtual bool init() = mac 0x34ad50, win 0x145840;
    virtual void setOpacity(unsigned char) = mac 0x34bcc0, win 0x146640; // shared with GJSpriteSprite
    virtual void hideSecondary() = mac 0x34c3b0, win 0x146c90;
    static GJRobotSprite* create() = mac 0x34ac00, win 0x1457a0;
    void updateColor02(cocos2d::_ccColor3B) = mac 0x34bbd0, win 0x1461c0;
    void updateGlowColor(cocos2d::_ccColor3B, bool) = win 0x1460C0; 
    void updateFrame(int) = mac 0x34bdd0, win 0x146700;
    void hideGlow() = mac 0x34b860;

    cocos2d::CCArray* m_unk244;
    bool m_unk248;
    cocos2d::ccColor3B m_mainColor;
    cocos2d::ccColor3B m_secondaryColor;
    cocos2d::CCArray* m_unk250;
    cocos2d::CCSprite* m_glowSprite;
    cocos2d::CCSprite* m_unk258;
    PAD = win 0x4;
    cocos2d::CCSprite* m_flameSprite;
    CCSpritePart* m_headSpritePart;
}

[[link(android)]]
class GJRotationControl : cocos2d::CCLayer {
    void setAngle(float angle) {
        m_sliderPosition = cocos2d::CCPointMake(sinf(angle) * 60.0f, cosf(angle) * 60.0f);
        m_angle = angle;
    
        m_sliderThumb->setPosition(m_sliderPosition);
    }

    void updateSliderPosition(cocos2d::CCPoint pos) = win 0x94020;

    float m_unknown0;
    float m_unknown1;
    cocos2d::CCPoint m_sliderPosition;
    cocos2d::CCSprite* m_sliderThumb;
    float m_objAngle;
    float m_angle;
    int m_touchID;
}

[[link(android)]]
class GJRotationControlDelegate {
    virtual void angleChangeBegin() {}
    virtual void angleChangeEnded() {}
    virtual void angleChanged(float) {}
}

[[link(android)]]
class GJScaleControl : cocos2d::CCLayer {
    virtual bool init() = mac 0x31b30, win 0x94490;
    virtual bool ccTouchBegan(cocos2d::CCTouch*, cocos2d::CCEvent*) = mac 0x31d30, win 0x947a0;
    virtual void ccTouchMoved(cocos2d::CCTouch*, cocos2d::CCEvent*) = mac 0x31e60, win 0x94840;
    virtual void ccTouchEnded(cocos2d::CCTouch*, cocos2d::CCEvent*) = mac 0x31fb0, win 0x94940;
    virtual void ccTouchCancelled(cocos2d::CCTouch*, cocos2d::CCEvent*) = mac 0x32060, win 0x2dea0; // shared with many others
    void updateLabel(float value) = win 0x94990, mac 0x31c90;
    void loadValues(GameObject* obj, cocos2d::CCArray* objs) = win 0x94590, mac 0x24f40;

    Slider* m_slider;
    unsigned int m_touchID;
    float m_value;
    bool m_shouldSnapAt1;
    cocos2d::CCLabelBMFont* m_label;
    GJScaleControlDelegate* m_delegate;
}

[[link(android)]]
class GJScaleControlDelegate {
    virtual void scaleChanged(float) {}
    virtual void scaleChangeBegin() {}
    virtual void scaleChangeEnded() {}
}

[[link(android)]]
class GJScoreCell : TableViewCell, FLAlertLayerProtocol {
    virtual void FLAlert_Clicked(FLAlertLayer*, bool) = mac 0x11D8E0, win 0x624a0;
    void loadFromScore(GJUserScore* score) = mac 0x113AA0, win 0x61440;
    void onViewProfile(cocos2d::CCObject* sender) = win 0x62380;
    void updateBGColor(int index) = mac 0x113A40, win 0x5c6b0;
    inline GJScoreCell(char const* identifier, float parentHeight, float height) : TableViewCell(identifier, parentHeight, height) {}

    GJUserScore* m_score;
}

[[link(android)]]
class GJSearchObject : cocos2d::CCNode {
    SearchType getType() {
        return m_searchType;
    }

    static GJSearchObject* create(SearchType nID) = win 0xc2b90, mac 0x2df120;
    static GJSearchObject* create(SearchType nID, gd::string str) = win 0xc2c80, mac 0x2df310;
    static GJSearchObject* createFromKey(const char* key) = mac 0x2C0620, win 0xC2760;
    const char* getKey() = mac 0x2C6A40, win 0xC30A0;
    const char* getNextPageKey() = win 0xC31F0;

    SearchType m_searchType;
    gd::string m_searchQuery;
    gd::string m_difficulty;
    gd::string m_length;
    int m_page;
    bool m_starFilter;
    bool m_noStarFilter;
    int m_unknownMember;
    bool m_uncompletedFilter;
    bool m_completedFilter;
    bool m_featuredFilter;
    bool m_originalFilter;
    bool m_twoPlayerFilter;
    bool m_coinsFilter;
    bool m_epicFilter;
    GJDifficulty m_demonFilter;
    int m_unk;
    int m_songID;
    bool m_customSongFilter;
    bool m_songFilter;
}

[[link(android)]]
class GJSpecialColorSelect {
    static const char* textForColorIdx(int id) = mac 0x383a50, win 0x14e1d0, ios 0x113f6c;
}

[[link(android)]]
class GJSpecialColorSelectDelegate {
    virtual void colorSelectClosed(GJSpecialColorSelect*, int) {}
}

[[link(android)]]
class GJSpiderSprite : GJRobotSprite {
    // ~GJSpiderSprite() = mac 0x34c4a0; same as ~CCRobotSprite, fully merged on windows
    virtual bool init() = mac 0x34c700, win 0x146db0;
    static GJSpiderSprite* create() = mac 0x34c5b0, win 0x146cf0;
}

[[link(android)]]
class GJSpriteColor : cocos2d::CCNode {
    int m_colorID;
    int m_defaultColorID;
    float m_opacity;
    cocos2d::ccHSVValue m_hsv;
    bool m_usesHSV;
    float unk_10C;
    bool unk_110;

    void resetCustomColorMode() = mac 0x342f10;
}

[[link(android)]]
class GJUserCell : TableViewCell {
    void updateBGColor(int index) = win 0x5c6b0;
}

[[link(android)]]
class GJUserMessage : cocos2d::CCNode {
    virtual bool init() = win 0x33b40;
}

[[link(android)]]
class GJUserScore : cocos2d::CCNode {
    IconType getIconType() const { 
        return m_iconType; 
    }
    int getPlayerCube() const { 
        return m_playerCube; 
    }
    int getPlayerShip() const { 
        return m_playerShip;
    }
    int getPlayerBall() const {
        return m_playerBall;
    }
    int getPlayerUfo() const {
        return m_playerUfo;
    }
    int getPlayerWave() const { 
        return m_playerWave; 
    }
    int getPlayerRobot() const { 
        return m_playerRobot; 
    }
    int getPlayerSpider() const { 
        return m_playerSpider; 
    }
    int getPlayerStreak() const { 
        return m_playerStreak; 
    }
    bool getGlowEnabled() const { 
        return m_glowEnabled; 
    }
    int getPlayerExplosion() const { 
        return m_playerExplosion; 
    }
    int getPlayerColor1() const { 
        return m_color1;
    }
    int getPlayerColor2() const { 
        return m_color2; 
    }
    gd::string getPlayerName() const { 
        return m_userName; 
    }
    static GJUserScore* create() {
        auto pRet = new GJUserScore();

        if (pRet) {
            pRet->autorelease();
            return pRet;
        }

        CC_SAFE_DELETE(pRet);
        return nullptr;
    }
    inline GJUserScore() : CCNode() {}
    static GJUserScore* create(cocos2d::CCDictionary*) = mac 0x2BD020, win 0xc0750;

    gd::string m_userName;
    gd::string m_userUDID;
    int m_scoreType;
    int m_userID;
    int m_accountID;
    int m_stars;
    int m_diamonds;
    int m_demons;
    int m_playerRank;
    int m_creatorPoints;
    int m_secretCoins;
    int m_userCoins;
    int m_iconID;
    int m_color1;
    int m_color2;
    int m_special;
    IconType m_iconType;
    int m_messageState;
    int m_friendStatus;
    int m_commentHistoryStatus;
    gd::string m_youtubeURL;
    gd::string m_twitterURL;
    gd::string m_twitchURL;
    int m_playerCube;
    int m_playerShip;
    int m_playerBall;
    int m_playerUfo;
    int m_playerWave;
    int m_playerRobot;
    int m_playerSpider;
    int m_playerStreak;
    bool m_glowEnabled;
    int m_playerExplosion;
    int m_modBadge;
    int m_globalRank;
    int m_friendReqStatus;
    int m_newMsgCount;
    int m_friendReqCount;
    bool m_isBlocked;
    gd::string m_lastScoreAge;
}

[[link(android)]]
class GManager : cocos2d::CCNode {
    virtual void setup() = mac 0x26EE20, win 0x28F60;
    virtual void encodeDataTo(DS_Dictionary* data) {}
    virtual void dataLoaded(DS_Dictionary* data) {}
    virtual void firstLoad() {}

    void save() {
        saveGMTo(m_fileName);
    }
    void saveData(DS_Dictionary*, gd::string) = mac 0x26f4b0;
    void saveGMTo(gd::string) = mac 0x26f3b0, win 0x29250;

    inline GManager() {}

    gd::string m_fileName;
    bool m_setup;
    bool m_saved;
    bool m_quickSave;
}

[[link(android)]]
class GooglePlayDelegate {
    virtual void googlePlaySignedIn() {}
}

[[link(android)]]
class GooglePlayManager : cocos2d::CCNode {
    virtual bool init() = win 0x11070;

    static GooglePlayManager* sharedState() = win 0x295a0;
}

[[link(android)]]
class GameLevelManager : cocos2d::CCNode {
    cocos2d::CCArray* createAndGetScores(gd::string, GJScoreType) = win 0xa2780;
    GJGameLevel* createNewLevel() = mac 0x2b8180, win 0xa0db0;
    static GameLevelManager* sharedState() = mac 0x2a8340, win 0x9f860;
    void limitSavedLevels() = mac 0x2C0C30, win 0xA43B0;
    cocos2d::CCArray* getCompletedLevels(bool newFilter) = mac 0x2BEEE0, win 0xa2d20;
    void getGJUserInfo(int) = mac 0x2CEBB0, win 0xb00b0;
    void getLevelLeaderboard(GJGameLevel* level, LevelLeaderboardType leaderboardType) = mac 0x2CD6F0, win 0xAED70;
    void getOnlineLevels(GJSearchObject*) = mac 0x2C5920, win 0xa7bc0;
    void getPageInfo(char const*) = mac 0x2c0050;
    void getUserList(UserListType listType) = mac 0x2d74a0, win 0xb6b60;
    cocos2d::CCObject* getStoredUserList(UserListType) = win 0xb70d0;
    cocos2d::CCArray* getSavedLevels(bool favorite, int levelFolder) = mac 0x2BE910, win 0xa2960;
    cocos2d::CCArray* getStoredOnlineLevels(char const*) = mac 0x2bfe80, win 0xa3a90;
    void getTopArtists(int, int) = mac 0x2ce3d0;
    void getTopArtistsKey(int) = mac 0x2ce7a0;
    void makeTimeStamp(char const*) = mac 0x2bfd90, win 0xa3f00;
    GJGameLevel* getMainLevel(int id, bool unk) = win 0xa0940;
    bool hasLikedItemFullCheck(LikeItemType type, int itemID, int commentSourceID) = mac 0x2d83d0, win 0xB86B0;
    bool hasRatedLevelStars(int levelID) = mac 0x2ca3a0;
    callback void ProcessHttpRequest(gd::string, gd::string, gd::string, GJHttpType) = mac 0x2a8670, win 0x9f8e0;
    cocos2d::CCDictionary* responseToDict(gd::string response, bool comment) = win 0xbba50;
    void storeUserNames(gd::string) = win 0xa1840;
    void storeUserName(int userID, int accountID, gd::string str) = mac 0x2B9020, win 0xa1a70;
    gd::string userNameForUserID(int id) = mac 0x2B91D0, win 0xa1c20;
    void updateUserScore() = mac 0x2CB6A0, win 0xada60;
    void downloadLevel(int id, bool downloadData) = win 0xaa730;
    bool hasDownloadedLevel(int id) = win 0xab830;
    GJGameLevel* getSavedLevel(int id) = win 0xa2ee0;
    void saveLevel(GJGameLevel* level) = win 0xa31c0;
    void deleteLevel(GJGameLevel* level) = mac 0x2b88d0, win 0xa1640;
    void resetCommentTimersForLevelID(int id, bool commentHistory) = mac 0x2D43D0, win 0xB3F10;
    void resetStoredUserInfo(int id) {
        m_storedUserInfo->removeObjectForKey(id);
    }
    void resetAccountComments(int id){
        int i = 0;
        while(true){
            auto key = this->getAccountCommentKey(id, i++);
            auto levels = getStoredOnlineLevels(key);
            if(levels != nullptr){
                m_storedLevels->removeObjectForKey(key);
            }else{
                break;
            }
        }
    }
    const char* getAccountCommentKey(int a2, int a3){
        return cocos2d::CCString::createWithFormat("a_%i_%i", a2, a3)->getCString();
    }

    inline static GameLevelManager* get() {
        return GameLevelManager::sharedState();
    }

    //cocos2d::CCDictionary* timerDict = mac 0x1e8;
    cocos2d::CCDictionary* m_mainLevels;
    cocos2d::CCDictionary* m_searchFilters;
    cocos2d::CCDictionary* m_onlineLevels;
    cocos2d::CCDictionary* m_unkDict;
    cocos2d::CCDictionary* m_followedCreators;
    cocos2d::CCDictionary* m_downloadedLevels;
    cocos2d::CCDictionary* m_likedLevels;
    cocos2d::CCDictionary* m_ratedLevels;
    cocos2d::CCDictionary* m_ratedDemons;
    cocos2d::CCDictionary* m_reportedLevels;
    cocos2d::CCDictionary* m_onlineFolders;
    cocos2d::CCDictionary* m_localLevelsFolders;
    cocos2d::CCDictionary* m_dailyLevels;
    int m_dailyTimeLeft;
    int m_dailyID;
    int m_dailyIDUnk;
    PAD = mac 0x10, win 0x4, android 0x4;
    int m_weeklyTimeLeft;
    int m_weeklyID;
    int m_weeklyIDUnk;
    cocos2d::CCDictionary* m_gauntletLevels;
    gd::map<gd::string, bool> m_availableFilters;
    cocos2d::CCDictionary* m_timerDict;
    cocos2d::CCDictionary* m_knownUsers;
    cocos2d::CCDictionary* m_accountIDtoUserIDDict;
    cocos2d::CCDictionary* m_userIDtoAccountIDDict;
    cocos2d::CCDictionary* m_storedLevels;
    cocos2d::CCDictionary* m_pageInfo;
    cocos2d::CCDictionary* m_unkDict20;
    cocos2d::CCDictionary* m_savedPacks;
    cocos2d::CCDictionary* m_savedGauntlets;
    cocos2d::CCDictionary* m_downloadObjects;
    cocos2d::CCDictionary* m_unkDict24;
    cocos2d::CCDictionary* m_storedUserInfo;
    cocos2d::CCDictionary* m_friendRequests;
    cocos2d::CCDictionary* m_userMessages;
    cocos2d::CCDictionary* m_userReplies;
    gd::string m_unkStr1;
    gd::string m_unkStr2;
    LeaderboardState m_leaderboardState;
    bool m_unkEditLevelLayerOnBack;
    OnlineListDelegate* m_onlineListDelegate;
    LevelDownloadDelegate* m_levelDownloadDelegate;
    LevelCommentDelegate* m_levelCommentDelegate;
    CommentUploadDelegate* m_commentUploadDelegate;
    LevelUploadDelegate* m_levelUploadDelegate;
    LevelUpdateDelegate* m_levelUpdateDelegate;
    LeaderboardManagerDelegate* m_leaderboardManagerDelegate;
    LevelDeleteDelegate* m_levelDeleteDelegate;
    UserInfoDelegate* m_userInfoDelegate;
    LevelManagerDelegate* m_levelManagerDelegate;
    UserListDelegate* m_userListDelegate;
    FriendRequestDelegate* m_friendRequestDelegate;
    MessageListDelegate* m_messageListDelegate;
    DownloadMessageDelegate* m_downloadMessageDelegate;
    UploadMessageDelegate* m_uploadMessageDelegate;
    GJRewardDelegate* m_GJRewardDelegate;
    GJChallengeDelegate* m_GJChallengeDelegate;
    GJDailyLevelDelegate* m_GJDailyLevelDelegate;
    MusicDownloadDelegate* m_musicDownloadDelegate;
    int m_unkDownload;
    PAD = win 0x4;
    gd::string m_unkStr3;
    cocos2d::CCString* m_unkStr4;
}

[[link(android)]]
class GameManager : GManager {
    int getPlayerFrame() {
        return m_playerFrame;
    }
    int getPlayerShip() {
        return m_playerShip;
    }
    int getPlayerBall() {
        return m_playerBall;
    }
    int getPlayerBird() {
        return m_playerBird;
    }
    int getPlayerDart() {
        return m_playerDart;
    }
    int getPlayerRobot() { 
        return m_playerRobot; 
    }
    int getPlayerSpider() { 
        return m_playerSpider; 
    }
    int getPlayerStreak() { 
        return m_playerStreak; 
    }
    int getPlayerDeathEffect() {
        return m_playerDeathEffect; 
    }
    int getPlayerColor() {
        return m_playerColor;
    }
    int getPlayerColor2() {
        return m_playerColor2;
    }
    bool getPlayerGlow() {
        return m_playerGlow; 
    }
    IconType getPlayerIconType() {
        return m_playerIconType; 
    }
    void setPlayerFrame(int id) {
        m_playerFrame = id;
    }
    void setPlayerShip(int id) {
        m_playerShip = id;
    }
    void setPlayerBall(int id) {
        m_playerBall = id;
    }
    void setPlayerBird(int id) {
        m_playerBird = id;
    }
    void setPlayerDart(int id) {
        m_playerDart = id;
    }
    void setPlayerRobot(int id) {
        m_playerRobot = id;
    }
    void setPlayerSpider(int id) {
        m_playerSpider = id;
    }
    void setPlayerStreak(int id) {
        m_playerStreak = id;
    }
    void setPlayerDeathEffect(int id) {
        m_playerDeathEffect = id;
    }
    void setPlayerColor(int id) {
        m_playerColor = id;
    }
    void setPlayerColor2(int id) {
        m_playerColor2 = id;
    }
    void setPlayerGlow(bool v) {
        m_playerGlow = v;
    }
    void setPlayerIconType(IconType v) {
        m_playerIconType = v;
    }
    void setQuality(cocos2d::TextureQuality quality) {
        m_quality = quality;
    }
    PlayLayer* getPlayLayer() { 
        return m_playLayer;
    }
    LevelEditorLayer* getEditorLayer() { 
        return m_levelEditorLayer;
    }
    bool getGameVariableDefault(const char* key, bool defaultValue) {
        auto object = static_cast<cocos2d::CCString*>(m_valueKeeper->objectForKey(std::string("gv_") + key));
        if (object == nullptr)
            return defaultValue;
        return object->boolValue();
    }
    int getIntGameVariableDefault(const char* key, int defaultValue) {
        auto object = static_cast<cocos2d::CCString*>(m_valueKeeper->objectForKey(std::string("gv_") + key));
        if (object == nullptr)
            return defaultValue;
        return object->intValue();
    }
    static GameManager* get() {
        return GameManager::sharedState();
    }

    void accountStatusChanged() = mac 0x1cdad0;
    cocos2d::_ccColor3B colorForIdx(int) = mac 0x1cbc80, win 0xc8d10, ios 0x237488;
    void didExitPlayscene() = mac 0x1d0230;
    void doQuickSave() = mac 0x1d0200;
    void fadeInMusic(const char*) = mac 0x1c2ff0, win 0xc4bd0;
    void getBGTexture(int) = mac 0x1cca00;
    void getFontFile(int) = mac 0x1cc5f0;
    void getFontTexture(int) = mac 0x1cc640;
    bool getGameVariable(const char*) = mac 0x1cccd0, win 0xc9d30;
    int getIntGameVariable(const char*) = mac 0x1cd1d0, win 0xca330;
    bool getUGV(const char*) = mac 0x1ccfa0, win 0xca0d0;
    void loadBackground(int) = mac 0x1cc820, win 0xc9990;
    void loadDeathEffect(int) = mac 0x1cc690, win 0xc9850;
    void loadFont(int) = mac 0x1cc550, win 0xc9770;
    void loadGround(int) = mac 0x1cc8e0, win 0xc9a50;
    void reloadAll(bool, bool, bool) = mac 0x1d08a0, win 0xce950;
    void reloadAllStep2() = mac 0x1d0940, win 0xce9e0, ios 0x23b1f4;
    void reloadAllStep3() = win 0xceb10;
    void reloadAllStep4() = win 0xceb80;
    void reloadAllStep5() = mac 0x1d0b00, win 0xcebf0;
    void reportPercentageForLevel(int, int, bool) = mac 0x1c5b00;
    void setGameVariable(const char*, bool) = mac 0x1cca80, win 0xc9b50;
    void setIntGameVariable(const char*, int) = mac 0x1cd0e0, win 0xca230;
    void setUGV(char const*, bool) = mac 0x1cce50, win 0xc9f90;
    static GameManager* sharedState() = mac 0x1c2b30, win 0xc4a50, ios 0x2321b8;
    ~GameManager() = mac 0x1d0e00, win 0xcf100;
    void getGTexture(int) = mac 0x1cca40, win 0xc9a50;
    virtual bool init() = mac 0x1c2ec0, win 0xc4ad0;
    void reportAchievementWithID(char const*, int, bool) = mac 0x1c6460, win 0xc64c0;
    cocos2d::CCSize resolutionForKey(int) = mac 0x1d0b40, win 0xceca0;
    virtual void update(float) = mac 0x1d0270, win 0xce440;
    bool isColorUnlocked(int _id, bool _type) = mac 0x1c3b90, win 0xc53f0;
    bool isIconUnlocked(int _id, IconType _type) = mac 0x1c35b0, win 0xc4fc0;
    void toggleGameVariable(const char* key) = win 0xc9e90;
    void returnToLastScene(GJGameLevel* level) = mac 0x1d0500, win 0xce6a0;

    bool m_switchModes;
    bool m_toFullscreen;
    bool m_reloading;
    PAD = mac 0x5, win 0x5, android 0x1;
    cocos2d::CCDictionary* m_valueKeeper;
    cocos2d::CCDictionary* m_unlockValueKeeper;
    cocos2d::CCDictionary* m_customObjectDict;
    double m_adTimer;
    double m_adCache;
    PAD = mac 0x8, win 0x8, android 0x8;
    double m_unknownDouble;
    // TODO: according to wylie's decomp this pad was 0x4, gd.h has it as 0x8 (and its correct)
    // i have a feeling android gm and windows gm are different structs
    // so the extra member could be here (for windows)
    PAD = mac 0x4, win 0x8, android 0x8;
    bool m_loaded;
    gd::string m_unknownString;
    PlayLayer* m_playLayer;
    LevelEditorLayer* m_levelEditorLayer;
    int m_unknown1;
    MenuLayer* m_menuLayer;
    bool m_inMenuLayer;
    void* m_unknownVariable;
    bool m_unknownBool3;
    bool m_unknownPlayLayerBool;
    bool m_unknownBool4;
    bool m_unknownBool5;
    gd::string m_playerUDID;
    gd::string m_playerName;
    bool m_commentsEnabled;
    geode::SeedValueRSV m_playerUserID;
    float m_backgroundMusicVolume;
    float m_effectsVolume;
    float m_timeOffset;
    bool m_ratedGame;
    bool m_likedFacebook;
    bool m_followedTwitter;
    bool m_subbedYoutube;
    // there are 4 bytes too many between m_timeOffset and m_playerFrameRand1
    // and i'm guessing it's this one
    // int m_unknownInt;
    double m_socialsDuration;
    bool m_showedAd;
    bool m_unknownBool;
    bool m_editorEnabled;
    int m_sceneEnum;
    int m_searchObjectType;
    bool m_unknownBool6;
    geode::SeedValueRSV m_playerFrame;
    geode::SeedValueRSV m_playerShip;
    geode::SeedValueRSV m_playerBall;
    geode::SeedValueRSV m_playerBird;
    geode::SeedValueRSV m_playerDart;
    geode::SeedValueRSV m_playerRobot;
    geode::SeedValueRSV m_playerSpider;
    geode::SeedValueRSV m_playerColor;
    geode::SeedValueRSV m_playerColor2;
    geode::SeedValueRSV m_playerStreak;
    geode::SeedValueRSV m_playerDeathEffect;
    geode::SeedValueSR m_chk;
    geode::SeedValueSR m_secretNumber;
    bool m_playerGlow;
    IconType m_playerIconType;
    bool m_everyPlaySetup;
    bool m_showSongMarkers; 
    bool m_showBPMMarkers;
    bool m_recordGameplay;
    bool m_showProgressBar;
    bool m_performanceMode;
    bool m_clickedGarage; // this should be 0x2a2 on macos and 0x28a on windows
    bool m_clickedEditor;
    bool m_clickedName;
    bool m_clickedPractice;
    bool m_showedEditorGuide;
    bool m_showedRateDiffDialog;
    bool m_showedRateStarDialog;
    bool m_showedLowDetailDialog;
    PAD = mac 0x3c, win 0x30, android 0x30;
    int m_bootups;
    bool m_hasRatedGame;
    bool m_unk0;
    bool m_unk1;
    bool m_unk2;
    bool m_gameCenterEnabled;
    bool m_smoothFix;
    geode::SeedValueSRV m_ratePower;
    bool m_canGetLevelSaveData;
    int m_resolution;
    cocos2d::TextureQuality m_quality;
}

[[link(android)]]
class GameObject : CCSpritePlus {
    cocos2d::CCPoint getStartPosition() { 
        return m_startPosition;
    }
    void setStartPosition(cocos2d::CCPoint const& p) {
        m_startPosition = p;
    }
    unsigned int getUniqueID() {
        return m_uniqueID;
    }
    short getGroupID(int ix) {
        return m_groups->at(ix);
    }
    short getGroupIDCount() {
        return m_groupCount; 
    }
    gd::vector<short> getGroupIDs() {
        std::vector<short> res;
    
        if (m_groups && m_groups->at(0))
            for (auto i = 0; i < m_groupCount; i++)
                res.push_back(m_groups->at(i));
    
        return res;
    }
    int getGameZOrder() {
        return m_gameZOrder;
    }
    void setGameZOrder(int z) {
        m_gameZOrder = z;
    }
    void setGameObjType(GameObjectType t) {
        m_objectType = t;
    }
    GJSpriteColor* getBaseColor() {
        return m_baseColor;
    }
    GJSpriteColor* getDetailColor() {
        return m_detailColor;
    }

    GameObject() = mac 0xdc4c0, win 0x983e0; // yeah why is this here wtf, seems life ego ctor created this
    ~GameObject() = mac 0x2f4ca0, win 0xcf340;
    virtual void update(float) = mac 0x2fbb90, win 0x30e00;
    virtual void setScaleX(float) = mac 0x335b00, win 0xe5050;
    virtual void setScaleY(float) = mac 0x335b90, win 0xe50e0;
    virtual void setScale(float) = mac 0x335c20, win 0xe5170;
    virtual void setPosition(const cocos2d::CCPoint&) = mac 0x335850, win 0xe4de0;
    virtual void setVisible(bool) = mac 0x336280, win 0xe57c0;
    virtual void setRotation(float) = mac 0x335970, win 0xe4ed0;
    virtual void setOpacity(GLubyte) = mac 0x335f10, win 0xe53c0;
    virtual bool initWithTexture(cocos2d::CCTexture2D*) = mac 0x2f56a0, win 0xcfa80;
    virtual void setChildColor(const cocos2d::ccColor3B&) = mac 0x341f20, win 0xee900;
    virtual void setFlipX(bool) = mac 0x335a60, win 0xe4fd0;
    virtual void setFlipY(bool) = mac 0x335ab0, win 0xe5010;
    virtual void customSetup() = mac 0x2fbba0, win 0xd1c10;
    virtual void setupCustomSprites() = mac 0x307f60, win 0xd7d50;
    virtual void addMainSpriteToParent(bool) = mac 0x33a5b0, win 0xeb250;
    virtual void resetObject() = mac 0x2fa620, win 0xd1470, ios 0xd1470;
    virtual void triggerObject(GJBaseGameLayer*) = mac 0x2fa8f0, win 0xd1790;
    virtual void activateObject() = mac 0x2faf60, win 0xd1870;
    virtual void deactivateObject(bool) = mac 0x2fb8f0, win 0xd19b0;
    virtual cocos2d::CCRect const& getObjectRect() = mac 0x3352b0, win 0xe4a40;
    virtual cocos2d::CCRect getObjectRect(float, float) = mac 0x3352d0, win 0xe4a70;
    virtual cocos2d::CCRect getObjectRect2(float, float) = mac 0x3354e0, win 0xe4b90;
    virtual cocos2d::CCRect const& getObjectTextureRect() = mac 0x3355b0, win 0xe4c40;
    virtual cocos2d::CCPoint getRealPosition() = mac 0x335750, win 0xe4d90;
    virtual void setStartPos(cocos2d::CCPoint) = mac 0x2fa520, win 0xd1390;
    virtual void updateStartValues() = mac 0x2fa800, win 0xd1610;
    virtual void customObjectSetup(gd::map<gd::string, gd::string>&) {}
    virtual gd::string getSaveString() = mac 0x33d3d0, win 0xed0c0;
    virtual bool isFlipX() = mac 0x335a40, win 0xe4fb0;
    virtual bool isFlipY() = mac 0x335a50, win 0xe4fc0;
    virtual void setRScaleX(float) = mac 0x335cb0, win 0xe5200;
    virtual void setRScaleY(float) = mac 0x335d60, win 0xe5240;
    virtual void setRScale(float) = mac 0x335e10, win 0xe5280;
    virtual void getRScaleX() = mac 0x335e50, win 0xe52c0;
    virtual void getRScaleY() = mac 0x335e80, win 0xe5300;
    virtual void calculateSpawnXPos() = mac 0x336970, win 0xe5d20;
    virtual void triggerActivated(float) = mac 0x336990, win 0xe5d30;
    virtual void powerOnObject() = mac 0x3369a0, win 0xe5d40;
    virtual void powerOffObject() = mac 0x3369c0, win 0xe5d60;
    virtual void setObjectColor(const cocos2d::ccColor3B&) = mac 0x341c90, win 0xee620;
    virtual void setGlowColor(cocos2d::_ccColor3B const&) = mac 0x341ed0, win 0xee8c0;
    virtual void getOrientedBox() = mac 0x342ad0, win 0xef160;
    virtual void addToGroup(int) = mac 0x33ad00, win 0xeb8d0;
    virtual void removeFromGroup(int) = mac 0x33ada0, win 0xeb930;
    virtual void spawnXPosition() = mac 0xdc1b0, win 0x98990;
    virtual void getObjectRectDirty() const = mac 0xdc1d0, win 0x989a0;
    virtual void setObjectRectDirty(bool) = mac 0xdc1e0, win 0x989b0;
    virtual void getOrientedRectDirty() const = mac 0xdc1f0, win 0x989c0;
    virtual void setOrientedRectDirty(bool) = mac 0xdc200, win 0x989d0;
    virtual GameObjectType getType() const = mac 0xdc210, win 0x989e0;
    virtual void setType(GameObjectType) = mac 0xdc220, win 0x989f0;
    virtual cocos2d::CCPoint getStartPos() const = mac 0xdc230, win 0x98a00;
    void activatedByPlayer(GameObject*) = mac 0x342a20, win 0xef0e0;
    void addColorSprite() = mac 0x2f7fe0, win 0xd0670;
    void addColorSpriteToParent(bool) = mac 0x2fb470, win 0xeb3f0;
    void addGlow() = mac 0x2f5c10, win 0xcfef0;
    void addToTempOffset(float, float) = mac 0x335700;
    void calculateOrientedBox() = mac 0x342b20, win 0xef1a0;
    void canChangeCustomColor() = mac 0x342db0;
    float groupOpacityMod() = win 0xebda0;
    cocos2d::_ccColor3B& colorForMode(int colorMode, bool isMain) = mac 0x343460, win 0xef8d0;
    cocos2d::_ccColor3B& groupColor(cocos2d::_ccColor3B const&, bool) = win 0xef9e0;
    cocos2d::_ccColor3B& getActiveColorForMode(int, bool) = mac 0x343860, win 0xefb10;
    void commonSetup() = mac 0x2f5570, win 0xcfac0;
    void copyGroups(GameObject*) = mac 0x33ae30, win 0xeb9d0;
    static GameObject* createWithFrame(const char*) = mac 0x2f5490, win 0xcf8f0;
    static GameObject* createWithKey(int) = mac 0x2f4ce0, win 0xcf4f0;
    void destroyObject() = mac 0x336a00;
    void determineSlopeDirection() = mac 0x33a9e0, win 0xeb670;
    void getBallFrame(int) = mac 0x341bf0;
    cocos2d::CCPoint getBoxOffset() = mac 0x3353d0, win 0xef350;
    const cocos2d::_ccColor3B& getColorIndex() = mac 0x343b90;
    void getDidUpdateLastPosition() = mac 0x343a20;
    void getLastPosition() = mac 0x3439d0;
    void getMainColorMode() = mac 0x334c30;
    void getObjectZOrder() = mac 0x337d70;
    // inlined on windows
    float getObjectRadius() {
        float radius = m_objectRadius;
        if (m_scale != 1.0f)
            radius *= m_scale;
        return radius;
    }
    void getSecondaryColorMode() = mac 0x341c20;
    void getSectionIdx() = mac 0x343a00;
    void groupWasDisabled() = mac 0x33b110;
    void groupWasEnabled() = mac 0x33b0f0;
    void hasBeenActivated() = mac 0x342a80;
    bool hasBeenActivatedByPlayer(GameObject*) = mac 0x342a50, win 0xEF110;
    void hasSecondaryColor() = mac 0x342f80;
    void ignoreEnter() = mac 0x3352a0;
    void ignoreFade() = mac 0x335290;
    void isBasicTrigger() = mac 0x343d10;
    void isColorTrigger() = mac 0x343b40;
    void isSpawnableTrigger() = mac 0x343a60, win 0xeff20;
    void isSpecialObject() = mac 0x343c40;
    void loadGroupsFromString(gd::string str) = mac 0x33b380, win 0xebcb0;
    static GameObject* objectFromString(gd::string, bool) = mac 0x33b720, win 0xebe50;
    void playShineEffect() = mac 0x2fa9d0, win 0xeab20;
    //void quickUpdatePosition() = mac 0x335790;
    // inlined on windows
    void quickUpdatePosition() {
        cocos2d::CCPoint newPos = getRealPosition();
        this->setPosition(newPos);
        if (m_detailSprite && !m_hasDetailColor) {
            m_detailSprite->setPosition(newPos);
        }
    }
    void removeGlow() = mac 0x2f7f70;
    void resetGroupDisabled() = mac 0x2fa7e0;
    void saveActiveColors() = mac 0x33d250, win 0xee3e0;
    void selectObject(cocos2d::ccColor3B) = mac 0x341f90, win 0xee960;
    void setDefaultMainColorMode(int) = mac 0x304fc0;
    void setDidUpdateLastPosition(bool const&) = mac 0x343a30;
    void setGlowOpacity(unsigned char) = mac 0x336200;
    void setLastPosition(cocos2d::CCPoint const&) = mac 0x3439e0;
    void setMainColorMode(int) = mac 0x342e70;
    void setSectionIdx(int const&) = mac 0x343a10;
    void setupCoinArt() = mac 0x337dd0, win 0xe7050;
    void slopeFloorTop() = mac 0x342800;
    void slopeWallLeft() = mac 0x3427e0;
    void updateCustomScale(float) = mac 0x335eb0, win 0xe5340;
    void updateMainColor() = mac 0x343340;
    void updateObjectEditorColor() = mac 0x3423c0, win 0xeee50;
    void updateOrientedBox() = mac 0x342b50, win 0xef1c0;
    void updateSecondaryColor() = mac 0x343740;
    void updateStartPos() = mac 0x2fa590, win 0xd13f0;
    void updateState() = mac 0x3369e0;
    void updateSyncedAnimation(float) = mac 0x337f00, win 0xe7320;
    void updateTextObject(gd::string, bool) = mac 0x2f58d0, win 0xcfc60;
    void deselectObject() = mac 0x3423a0, win 0xeee40;
    cocos2d::CCRepeatForever* createRotateAction(float f, int n) = win 0xe49b0;
    void setMyAction(cocos2d::CCAction* pAction) = win 0xd1b90;
    bool canAllowMultiActivate() = mac 0x343ca0, win 0xf06b0;
    void createGroupContainer(int size) = mac 0x33aca0, win 0xeb870;

    cocos2d::_ccColor3B m_color;
    float m_unk2;
    float m_unk;
    float m_unk3f;
    float m_unk4;
    bool m_unkidk;
    float m_animSpeed2;
    bool m_isEffectObject;
    bool m_randomisedAnimStart;
    float m_animSpeed;
    bool m_isBlackObject;
    bool m_isBlackObjectWithOutline;
    float m_blackChildOpacity;
    bool field_21C;
    bool m_editor;
    bool m_groupDisabled;
    bool m_colourOnTop;
    //GJSpriteColor* m_mainColourMode;
    //GJSpriteColor* m_secondaryColourMode;
    //bool m_col1;
    //bool m_col2;
    int m_baseColorID; //0x27c on macos
    int m_detailColorID;
    bool m_baseColorHSVModified;
    bool m_detailColorHSVModified;
    cocos2d::CCPoint m_startPosOffset;
    float m_rotateOffset;
    bool m_tintTrigger;
    bool m_isFlippedX;
    bool m_isFlippedY;
    cocos2d::CCPoint m_boxOffset;
    bool m_isOriented;
    cocos2d::CCPoint m_boxOffset2;
    OBB2D* m_objectOBB2D;
    bool m_oriented;
    cocos2d::CCSprite* m_glowSprite;
    bool m_notEditor;
    cocos2d::CCAction* m_myAction;
    bool m_unk1;
    bool m_runActionWithTag;
    bool m_objectPoweredOn;
    cocos2d::CCSize m_objectSize;
    bool m_modifier;
    // bool unknown2e5; m_active is 0x2e5 on macos
    bool m_active;
    bool m_animationFinished;
    cocos2d::CCParticleSystemQuad* m_particleSystem;
    gd::string m_effectPlistName;
    bool m_particleAdded;
    bool m_hasParticles;
    bool m_unkCustomRing;
    cocos2d::CCPoint m_portalPosition;
    bool m_unkParticleSystem;
    cocos2d::CCRect m_objectTextureRect;
    bool m_textureRectDirty;
    float m_rectXCenterMaybe;
    cocos2d::CCRect m_objectRect2;
    bool m_isObjectRectDirty;
    bool m_isOrientedRectDirty;
    bool m_hasBeenActivated;
    bool m_hasBeenActivatedP2;
    bool m_hasDetailColor;
    bool m_isPulseStick;
    bool m_hasOrientedBox;
    int m_linkedGroup;
    bool m_isSaw;
    int m_customRotateSpeed;
    bool m_sawIsDisabled;
    bool m_unknownVisibility345;
    bool m_unknown346;
    bool m_unknownVisibility347;
    cocos2d::CCSprite* m_baseSprite;
    cocos2d::CCSprite* m_detailSprite;
    bool m_unk2e8;
    float m_objectRadius;
    bool m_isRotatedSide;
    float m_unk2F4;
    float m_unk2F8;
    int m_uniqueID;
    GameObjectType m_objectType;
    int m_section;
    bool m_touchTriggered;
    bool m_spawnTriggered;
    cocos2d::CCPoint m_startPosition;
    gd::string m_textureName;
    bool m_useAudioScale;
    bool m_sleeping;
    float m_rotation;
    cocos2d::CCSize m_obStartScale;
    bool m_startFlipX;
    bool m_startFlipY;
    bool m_shouldHide;
    float m_spawnXPosition;
    bool m_invisible;
    float m_enterAngle;
    int m_activeEnterEffect;
    int m_parentMode;
    bool m_isGlowDisabled;
    int m_targetColorID;
    float m_scale;
    int m_objectID;
    bool m_unk364;
    bool m_unk365;
    bool m_ignoreEnter;
    bool m_ignoreFade;
    bool m_unk368;
    bool m_unk369;
    bool m_unk36A;
    bool m_isDontEnter;
    bool m_isDontFade;
    bool m_unk36D;
    int m_defaultZOrder;
    bool m_useSecondSheet;
    bool m_isPortal;
    bool m_customAudioScale;
    bool m_lockColourAsChild;
    float m_minAudioScale;
    float m_maxAudioScale;
    bool m_unkParticleSystem2;
    int m_secretCoinID;
    int m_unkUnusedSaveStringKey53;
    bool m_invisibleMode;
    bool m_glowUserBackgroundColour;
    bool m_useSpecialLight;
    bool m_orbOrPad;
    float m_glowOpacityMod;
    bool m_upSlope;
    int m_slopeType;
    float m_slopeAngle;
    bool m_hazardousSlope;
    float m_realOpacity;
    GJSpriteColor* m_baseColor;
    GJSpriteColor* m_detailColor;
    bool m_unk3b0;
    ZLayer m_defaultZLayer;
    ZLayer m_zLayer;
    int m_gameZOrder;
    gd::string m_textObjectString;
    bool m_showGamemodeBorders;
    bool m_unk3D9;
    bool m_isSelected;
    int m_globalClickCounter;
    PAD = mac 0x8, win 0x8, android 0x8;
    bool m_shouldUpdateColorSprite;
    float m_multiScaleMultiplier;
    bool m_isGroupParent;
    std::array<short, 10>* m_groups;
    short m_groupCount;
    std::array<short, 10>* m_pulseGroups;
    short m_pulseGroupCount; // mac 0x470
    std::array<short, 10>* m_alphaGroups;
    short m_alphaGroupCount; // mac 0x480
    int m_editorLayer;
    int m_editorLayer2;
    int m_unk414;
    PAD = mac 0xc, win 0xc, android 0xc;
    cocos2d::CCPoint m_firstPosition;
    bool m_queuedForPositionUpdate;
    bool m_shouldUpdateFirstPosition;
    PAD = mac 0x6, win 0x6, android 0x6;
    bool m_isAnimated;
    PAD = mac 0x7, win 0x7, android 0x7;
    bool m_hasEffectLine;
    bool m_specialUnk43d;
    PAD = mac 0x1, win 0x1, android 0x1;
    bool m_hasDurationLine;
    bool m_isTriggerable;
    bool m_triggeredInEditor;
    PAD = mac 0x6, win 0x6, android 0x6;
    bool m_highDetail;
    ColorActionSprite* m_colorActionSpriteBase;
    ColorActionSprite* m_colorActionSpriteDetail;
    GJEffectManager* m_effectManager;
    bool m_unk458;
    bool m_unk459;
    bool m_inOptimizedGroup;
    bool m_wasForcedRotatedPositionUpdateIdk;
    PAD = mac 0x8, win 0x8, android 0x8;
    bool m_orbMultiActivate;
}

[[link(android)]]
class GameObjectCopy : cocos2d::CCObject {
    virtual ~GameObjectCopy() = mac 0xa3290;
    static GameObjectCopy* create(GameObject*) = mac 0x975a0, win 0x16c020;
    void resetObject() = mac 0x976a0;
    GameObject* m_object;
}

[[link(android)]]
class GameRateDelegate {}

[[link(android)]]
class GameSoundManager : cocos2d::CCNode {
    void disableMetering() = mac 0x362d80, win 0x257D0;
    void enableMetering() = mac 0x362d00, win 0x256F0;
    float getMeteringValue() = mac 0x362db0, win 0x258f0;
    void playBackgroundMusic(gd::string, bool, bool) = mac 0x362070, win 0x252B0;
    void playEffect(gd::string, float, float, float) = mac 0x3623d0, win 0x25450;
    void stopBackgroundMusic() = mac 0x362130, win 0x253A0;
    void asynchronousSetup() = win 0x25520;
    ~GameSoundManager() = mac 0x362c00, win 0x25640;
    static GameSoundManager* sharedManager() = mac 0x3610f0, win 0x24800;
    inline static GameSoundManager* get() {
        return GameSoundManager::sharedManager();
    }

    cocos2d::CCDictionary* m_dictionary1;
    cocos2d::CCDictionary* m_dictionary2;
    PAD = win 0xc;
    bool m_preloaded;
    PAD = win 0x4;
    gd::string m_filePath;
}

[[link(android)]]
class GameStatsManager : cocos2d::CCNode {
    void awardCurrencyForLevel(GJGameLevel*) = mac 0x43600;
    void awardDiamondsForLevel(GJGameLevel*) = mac 0x43c60;
    void awardSecretKey() = mac 0x4b1e0;
    int getAwardedCurrencyForLevel(GJGameLevel*) = mac 0x432E0, win 0xf83e0;
    int getBaseCurrencyForLevel(GJGameLevel*) = mac 0x43470, win 0xf8530;
    GJChallengeItem* getChallenge(int id) = mac 0x451f0, win 0xa2fb0;
    void getSecretCoinKey(char const*) = mac 0x429f0;
    int getStat(char const* type) = mac 0x3d310, win 0xf3580;
    void setStat(char const* type, int amount) = win 0xf3690;
    void hasPendingUserCoin(char const*) = mac 0x42730, win 0xf7c50;
    void hasSecretCoin(char const*) = mac 0x40730, win 0xf7dc0;
    void hasUserCoin(char const*) = mac 0x427e0, win 0xf7ae0;
    void incrementChallenge(GJChallengeType type, int count) = win 0xf9ae0;
    void incrementStat(char const*) = mac 0x3d6d0;
    void incrementStat(char const*, int) = mac 0x3d6e0, win 0xf3460;
    static GameStatsManager* sharedState() = mac 0x38f20, win 0xf1e50;
    void storePendingUserCoin(char const*) = mac 0x42940;
    void storeSecretCoin(char const*) = mac 0x42a10;
    void storeUserCoin(char const*) = mac 0x42890;
    bool isItemUnlocked(UnlockType type, int id) = win 0xfbb80;
    void checkAchievement(char const* type) = win 0xf37c0;

    PAD = mac 0x50, win 0x28, android 0x24;
    cocos2d::CCDictionary* m_dailyChests;
    cocos2d::CCDictionary* m_worldAdvertChests;
    cocos2d::CCDictionary* m_activeChallenges;
    cocos2d::CCDictionary* m_upcomingChallenges;
    PAD = mac 0x18, win 0xc, android 0xc;
    cocos2d::CCDictionary* m_playerStats;
    PAD = mac 0x50, win 0x10, android 0x34;
    cocos2d::CCDictionary* m_completedLevels;
    cocos2d::CCDictionary* m_verifiedUserCoins;
    cocos2d::CCDictionary* m_pendingUserCoins;
    cocos2d::CCDictionary* m_purchasedItems;
    cocos2d::CCDictionary* m_onlineCurrencyScores;
    cocos2d::CCDictionary* m_mainCurrencyScores;
    cocos2d::CCDictionary* m_gauntletCurrencyScores;
    cocos2d::CCDictionary* m_timelyCurrencyScores;
    cocos2d::CCDictionary* m_onlineStars;
    cocos2d::CCDictionary* m_timelyStars;
    cocos2d::CCDictionary* m_gauntletDiamondScores;
    cocos2d::CCDictionary* m_timelyDiamondScores;
    cocos2d::CCDictionary* m_unusedCurrencyAwardDict;
    cocos2d::CCDictionary* m_challengeDiamonds;
    cocos2d::CCDictionary* m_completedMappacks;
    cocos2d::CCDictionary* m_weeklyChest;
    cocos2d::CCDictionary* m_treasureRoomChests;
    geode::SeedValueSRV m_bonusKey;
    cocos2d::CCDictionary* m_miscChests;
}

[[link(android)]]
class GameToolbox {
    static gd::string stringFromHSV(cocos2d::ccHSVValue hsv, const char* separator) = mac 0x28cf90;
    static cocos2d::ccHSVValue hsvFromString(gd::string str, char const* separator) = mac 0x28cc30, win 0x26da0;
    static cocos2d::CCDictionary* stringSetupToDict(gd::string text, char const* delimeter) = mac 0x28d700, win 0x272a0;
    static CCMenuItemToggler* createToggleButton(gd::string text, cocos2d::SEL_MenuHandler onToggled, bool isToggled, cocos2d::CCMenu* toggleMenu, cocos2d::CCPoint position, cocos2d::CCNode* callbackTarget, cocos2d::CCNode* labelParent, cocos2d::CCArray* toggleArray) = mac 0x28bc90, win 0x25fe0;
    static CCMenuItemToggler* createToggleButton(gd::string text, cocos2d::SEL_MenuHandler onToggled, bool isToggled, cocos2d::CCMenu* toggleMenu, cocos2d::CCPoint position, cocos2d::CCNode* callbackTarget, cocos2d::CCNode* labelParent, float checkboxScale, float labelSize, float maxWidth, cocos2d::CCPoint labelOffset, const char* unknown, bool anchorHorizontally, int toggleTag, cocos2d::CCArray* toggleArray) = mac 0x28bdd0, win 0x25fe0;
    static cocos2d::ccColor3B transformColor(cocos2d::ccColor3B const& src, cocos2d::ccHSVValue hsv) = win 0x26a60, mac 0x28c950;
    static void alignItemsHorisontally(cocos2d::CCArray* array, float pad, cocos2d::CCPoint start, bool idk) = win 0x25b20;
    static gd::map<gd::string, gd::string> stringSetupToMap(gd::string, char const*) = mac 0x28d4c0;
    static cocos2d::ccColor3B multipliedColorValue(cocos2d::ccColor3B color1, cocos2d::ccColor3B color2, float factor) = win 0x26CE0;
}

[[link(android)]]
class GaragePage : cocos2d::CCLayer, ListButtonBarDelegate {
    static GaragePage* create(IconType type, GJGarageLayer* pGarage, cocos2d::SEL_MenuHandler pSelectCallback) {
        auto pRet = new GaragePage();
    
        if (pRet && pRet->init(type, pGarage, pSelectCallback)) {
            pRet->autorelease();
            return pRet;
        }
    
        CC_SAFE_DELETE(pRet);
        return nullptr;
    }

    virtual void listButtonBarSwitchedPage(ListButtonBar* bar, int idk) = win 0x12bb40;
    inline GaragePage() {}
    bool init(IconType type, GJGarageLayer* pGarage, cocos2d::SEL_MenuHandler pSelectCallback) = mac 0x1bb710, win 0x12af70, ios 0x225d5c;

    GJGarageLayer* m_garage;
    cocos2d::SEL_MenuHandler m_handler;
    cocos2d::CCSprite* m_selectSprite;
    CCMenuItemSpriteExtra* m_unkNode0x12c;
    IconType m_type;
    int m_unknown;
    PAD = win 0x4;
}

[[link(android)]]
class GauntletSelectLayer {
    static GauntletSelectLayer* create(int) = win 0x105120;
}

[[link(android)]]
class GhostTrailEffect {}

[[link(android)]]
class HSVWidgetPopup : FLAlertLayer {
    bool init(cocos2d::_ccHSVValue value, HSVWidgetPopupDelegate* delegate, gd::string title) = win 0x49f10, mac 0x236d30;
    void onClose(cocos2d::CCObject* sender) = win 0x4a280;

    ConfigureHSVWidget* m_configureWidget;
    HSVWidgetPopupDelegate* m_delegate;
}

[[link(android)]]
class HSVWidgetPopupDelegate {
    virtual void hsvPopupClosed(HSVWidgetPopup* popup, cocos2d::ccHSVValue value) {}
}

[[link(android)]]
class HardStreak : cocos2d::CCDrawNode {
    // ~HardStreak() = mac 0x5bf00; inlined on windows
    virtual bool init() = mac 0x5c090, win 0x14e430;
    void addPoint(cocos2d::CCPoint) = mac 0x5c950, win 0x14ebc0;
    void clearBehindXPos(float) = mac 0x5cb40, win 0x14ec00;
    static HardStreak* create() = mac 0x5bfd0, win 0x14e390;
    void firstSetup() = mac 0x5c160, win 0x14e490;
    double normalizeAngle(double) = mac 0x5cbe0;
    cocos2d::CCPoint quadCornerOffset(cocos2d::CCPoint, cocos2d::CCPoint, float) = mac 0x5c990;
    void reset() = mac 0x5c930;
    void resumeStroke() = mac 0x5c210;
    void stopStroke() = mac 0x5c8f0, win 0x14e460;
    callback void updateStroke(float) = mac 0x5c240, win 0x14e530;

    cocos2d::CCArray* m_pointsArr;
    cocos2d::CCPoint m_currentPoint;
    float m_waveSize;
    float m_pulseSize;
    bool m_isSolid;
}

[[link(android)]]
class InfoAlertButton : CCMenuItemSpriteExtra {
    bool init(gd::string title, gd::string text, float scale) = win 0x14ef50;
    virtual void activate() = win 0x14f050;
    inline InfoAlertButton() {}
    static InfoAlertButton* create(gd::string title, gd::string text, float scale) = win 0x14ed20, mac 0x2ecad0;
}

[[link(android)]]
class InfoLayer : FLAlertLayer, LevelCommentDelegate, CommentUploadDelegate, FLAlertLayerProtocol {
    bool init(GJGameLevel* level, GJUserScore* score) = mac 0x456850, win 0x14f5a0;
    void setupCommentsBrowser(cocos2d::CCArray* comments) = mac 0x458590, win 0x152270;
    void onMore(cocos2d::CCObject* sender) = mac 0x459400, win 0x151500;
    void onLevelInfo(cocos2d::CCObject* sender) = mac 0x459400, win 0x151850;
    void loadPage(int page, bool) = mac 0x458FB0, win 0x151e70;
    static InfoLayer* create(GJGameLevel* level, GJUserScore* score) = mac 0x456600, win 0x14f4f0;

    GJGameLevel* m_level;
    GJUserScore* m_score;
    gd::string m_commentKey;
    LoadingCircle* m_loadingCircle;
    cocos2d::CCLabelBMFont* m_pageLabel;
    cocos2d::CCLabelBMFont* m_commentsGoldLabel;
    GJCommentListLayer* m_list;
    CCMenuItemSpriteExtra* m_rightArrow;
    CCMenuItemSpriteExtra* m_leftArrow;
    CCMenuItemSpriteExtra* m_likeBtn;
    CCMenuItemSpriteExtra* m_timeBtn;
    CCMenuItemSpriteExtra* m_reportBtn;
    CCMenuItemSpriteExtra* m_commentsBtn;
    CCMenuItemSpriteExtra* m_refreshCommentsBtn;
    int m_itemCount;
    int m_pageStartIdx;
    int m_pageEndIdx;
    int m_page;
    bool m_canUpdateUserScore;
    bool m_commentHistory;
}

[[link(android)]]
class InheritanceNode : cocos2d::CCObject {}

[[link(android)]]
class KeybindingsLayer : FLAlertLayer {
    void onClose(cocos2d::CCObject* sender) = win 0x49c60;
    void onPrevPage(cocos2d::CCObject* sender) = win 0x153cd0;
    void onNextPage(cocos2d::CCObject* sender) = win 0x153cc0;
    void goToPage(int page) = win 0x153ce0;

    int m_currentPage;
    int m_itemCount;
    int m_pageCount;
    cocos2d::CCDictionary* m_pages;
    cocos2d::CCDictionary* m_unused;
    cocos2d::CCNode* m_leftArrow;
    cocos2d::CCNode* m_rightArrow;
}

[[link(android)]]
class LabelGameObject : GameObject {
    virtual bool init() = mac 0x2f5520, win 0x25b7c0;
    void setObjectColor(cocos2d::_ccColor3B const&) = mac 0xdbca0;
}

[[link(android)]]
class LeaderboardManagerDelegate {
    virtual void updateUserScoreFinished() {}
    virtual void updateUserScoreFailed() {}
    virtual void loadLeaderboardFinished(cocos2d::CCArray*, const char*) {}
    virtual void loadLeaderboardFailed(const char*) {}
}

[[link(android)]]
class LeaderboardsLayer : cocos2d::CCLayer {
    static LeaderboardsLayer* create(LeaderboardState state) = mac 0x29F590, win 0x158710;
    bool init(LeaderboardState state) = mac 0x29f6d0, win 0x1587b0;
}

[[link(android)]]
class LevelBrowserLayer : cocos2d::CCLayer, LevelManagerDelegate, FLAlertLayerProtocol, SetIDPopupDelegate, SetTextPopupDelegate {
    static cocos2d::CCScene* scene(GJSearchObject* search) {
        auto scene = cocos2d::CCScene::create();
        scene->addChild(LevelBrowserLayer::create(search));

        AppDelegate::get()->m_runningScene = scene;
        return scene;
    }

    bool init(GJSearchObject* search) = mac 0x2513f0, win 0x15a040;
    void loadPage(GJSearchObject* search) = mac 0x253650, win 0x15b160;
    void setupLevelBrowser(cocos2d::CCArray* levels) = win 0x15bb40;
    virtual void setupPageInfo(gd::string, char const*) = mac 0x255050, win 0x15C1C0;
    void updateLevelsLabel() = mac 0x255450, win 0x15c350;
    void onRefresh(cocos2d::CCObject* sender) = mac 0x253090;
    void onInfo(cocos2d::CCObject* sender) = mac 0x253170, win 0x15cb00;
    void onNew(cocos2d::CCObject* sender) = win 0x15cbf0, mac 0x252ac0;
    static LevelBrowserLayer* create(GJSearchObject* search) = mac 0x251210, win 0x159fa0, ios 0x2d0a00;

    void* m_unk;
    TextArea* m_noInternet;
    GJListLayer* m_list;
    CCMenuItemSpriteExtra* m_rightArrow;
    CCMenuItemSpriteExtra* m_leftArrow;
    CCMenuItemSpriteExtra* m_lastBtn;
    CCMenuItemSpriteExtra* m_cancelSearchBtn;
    void* m_unk4;
    cocos2d::CCArray* m_array;
    GJSearchObject* m_searchObject;
    cocos2d::CCLabelBMFont* m_countText;
    cocos2d::CCLabelBMFont* m_pageText;
    CCMenuItemSpriteExtra* m_pageBtn;
    cocos2d::CCLabelBMFont* m_folderText;
    CCMenuItemSpriteExtra* m_folderBtn;
    int m_itemCount;
    int m_pageStartIdx;
    int m_pageEndIdx;
}

[[link(android)]]
class LevelCell : TableViewCell {
    CCMenuItemSpriteExtra* m_button;
    GJGameLevel* m_level;
    bool m_cellDrawn;

    void onViewProfile(cocos2d::CCObject*) = mac 0x11a4a0, win 0x5c790;
    void loadCustomLevelCell() = mac 0x1183b0, win 0x5a020;
    void updateBGColor(int index) = mac 0x110460, win 0x5c6b0;
    void loadFromLevel(GJGameLevel* level) = mac 0x110410, win 0x59FD0;
    inline LevelCell(char const* identifier, float parentHeight, float height) : TableViewCell(identifier, parentHeight, height) {}
}

[[link(android)]]
class LevelCommentDelegate {
    virtual void loadCommentsFinished(cocos2d::CCArray*, char const*)  {}
    virtual void loadCommentsFailed(char const*)  {}
    virtual void updateUserScoreFinished()  {}
    virtual void setupPageInfo(gd::string, char const*)  {}
}

[[link(android)]]
class LevelDeleteDelegate {
    virtual void levelDeleteFinished(int) {}
    virtual void levelDeleteFailed(int) {}
}

[[link(android)]]
class LevelDownloadDelegate {
    virtual void levelDownloadFinished(GJGameLevel*) {}
    virtual void levelDownloadFailed(int) {}
}

[[link(android)]]
class LevelEditorLayer : GJBaseGameLayer, LevelSettingsDelegate {
    static LevelEditorLayer* get() {
        return GameManager::sharedState()->m_levelEditorLayer;
    }
    static cocos2d::CCScene* scene(GJGameLevel* level) {
        auto scene = cocos2d::CCScene::create();
        scene->addChild(LevelEditorLayer::create(level));
        scene->setObjType(cocos2d::CCObjectType::LevelEditorLayer);

        AppDelegate::get()->m_runningScene = scene;
        return scene;
    }

    inline LevelEditorLayer() {}

    ~LevelEditorLayer() = mac 0x90a00, win 0x15e8d0;
    virtual void update(float) = mac 0xa1b70, win 0x16a660;
    virtual void draw() = mac 0xa2a70, win 0x16b7c0;
    virtual void updateColor(cocos2d::_ccColor3B, float, int, bool, float, cocos2d::_ccHSVValue, int, bool, int, EffectGameObject*) = mac 0x9c200, win 0x1664a0;
    virtual void flipGravity(PlayerObject*, bool, bool) = mac 0xa04e0, win 0x1691d0;
    virtual void calculateColorValues(EffectGameObject*, EffectGameObject*, int, float, ColorActionSprite*, GJEffectManager*) = mac 0x9c590, win 0x166f90;
    virtual void addToGroup(GameObject*, int, bool) = mac 0x9dab0, win 0x167310;
    virtual void removeFromGroup(GameObject*, int) = mac 0x9db60, win 0x1673a0;
    virtual float timeForXPos(float) = mac 0x9c7d0, win 0x167210;
    virtual void xPosForTime(float) = mac 0x9c800, win 0x167250;
    virtual void levelSettingsUpdated() = mac 0x93f30, win 0x1606c0;
    static LevelEditorLayer* create(GJGameLevel* level) = mac 0x90fb0, win 0x15ed60, ios 0x261628;
    void activateTriggerEffect(EffectGameObject*, float, float, float) = mac 0x9b520, win 0x165ec0;
    GameObject* addObjectFromString(gd::string) = mac 0x94640, win 0x160c80;
    void addSpecial(GameObject*) = mac 0x94f30, win 0x162650;
    void addToRedoList(UndoObject*) = mac 0x96f80;
    void addToUndoList(UndoObject*, bool) = mac 0x94e20, win 0x162410;
    void animateInDualGround(GameObject*, float, bool) = mac 0xa2780, win 0x16b4b0;
    void assignNewStickyGroups(cocos2d::CCArray*) = mac 0x99fa0, win 0x1649f0;
    bool checkCollisions(PlayerObject*, float) = mac 0x9e620, win 0x167F10;
    void createBackground() = mac 0x929f0, win 0x160510;
    void createGroundLayer() = mac 0x92840, win 0x160260;
    GameObject* createObject(int, cocos2d::CCPoint, bool) = mac 0x957c0, win 0x160d70;
    void createObjectsFromSetup(gd::string) = mac 0x92230, win 0x160720;
    cocos2d::CCArray* createObjectsFromString(gd::string, bool) = mac 0x94730, win 0x160980;
    void getLastObjectX() = mac 0x9c860, win 0x167290;
    gd::string getLevelString() = mac 0x97790, win 0x162480;
    int getNextColorChannel() = mac 0x9a610, win 0x164e10;
    void getNextFreeBlockID(cocos2d::CCArray*) = mac 0x9a4e0;
    int getNextFreeGroupID(cocos2d::CCArray*) = mac 0x9a1b0, win 0x164ae0;
    void getNextFreeItemID(cocos2d::CCArray*) = mac 0x9a390;
    cocos2d::CCRect getObjectRect(GameObject* obj, bool updateRect) = mac 0x96240, win 0x1616b0;
    void getRelativeOffset(GameObject*) = mac 0x96840;
    bool hasAction(bool) = mac 0x96ff0;
    void handleAction(bool, cocos2d::CCArray*) = mac 0x97020, win 0x162010;
    bool init(GJGameLevel*) = mac 0x91010, win 0x15EE00;
    GameObject* objectAtPosition(cocos2d::CCPoint position) = mac 0x960c0, win 0x161300;
    cocos2d::CCArray* objectsAtPosition(cocos2d::CCPoint position) = mac 0x96690, win 0x1614d0;
    void objectMoved(GameObject*) = mac 0x999f0, win 0x162d40;
    cocos2d::CCArray* objectsInRect(cocos2d::CCRect rect, bool ignoreLayer) = mac 0x95e60, win 0x161ad0;
    void onPlaytest() = mac 0xa06b0, win 0x1695A0;
    void onResumePlaytest() = mac 0xa15e0, win 0x169D90;
    void onPausePlaytest() = mac 0xa1570, win 0x169CC0;
    void onStopPlaytest() = mac 0xa1780, win 0x169F10;
    void playMusic() = mac 0xa13c0, win 0x169b00;
    void recreateGroups() = mac 0x9dbf0, win 0x167450;
    void redoLastAction() = mac 0x97750;
    void removeAllObjects() = mac 0x93d80, win 0x161d60;
    void removeAllObjectsOfType(int) = mac 0x96d40;
    void removeObject(GameObject*, bool) = mac 0x96890, win 0x161cb0;
    void removeSpecial(GameObject*) = mac 0x969c0, win 0x162ff0;
    void resetMovingObjects() = mac 0x9ddc0, win 0x167690;
    void resetObjectVector() = mac 0x9c4b0;
    void resetToggledGroups() = mac 0x9aa70;
    void resetToggledGroupsAndObjects() = mac 0x9c3c0, win 0x166b80;
    void resetEffectTriggerOptim(GameObject* obj, cocos2d::CCArray* objs) = mac 0x9e5b0, win 0x167e00;
    void resetUnusedColorChannels() = mac 0x9a870;
    void rotationForSlopeNearObject(GameObject*) = mac 0x95cd0, win 0x161130;
    void runColorEffect(EffectGameObject*, int, float, float, bool) = mac 0x9bd30;
    void setupLevelStart(LevelSettingsObject*) = mac 0xa0ca0, win 0x16a1d0;
    void sortStickyGroups() = mac 0x92b10;
    void stopTriggersInGroup(int, float) = mac 0x9c030;
    void toggleDualMode(GameObject*, bool, PlayerObject*, bool) = mac 0xa0200, win 0x16b170;
    void toggleGroupPreview(int, bool) = mac 0x9bea0, win 0x166950;
    void transferDefaultColors(GJEffectManager*, GJEffectManager*) = mac 0x9ab50, win 0x165570;
    void undoLastAction() = mac 0x97770;
    void updateBGAndGColors() = mac 0x9b9b0, win 0x166d10;
    void updateBlendValues() = mac 0x9bc60, win 0x166c10;
    void updateDualGround(PlayerObject*, int, bool) = mac 0xa1a60, win 0x16b390;
    void updateEditorMode() = mac 0x93b50, win 0x1652b0;
    void updateGameObjectsNew() = mac 0x9adc0, win 0x1659a0;
    void updateGround(float) = mac 0x93a60;
    void updateGroundWidth() {
        m_groundLayer->updateGroundWidth();
        if (m_previewMode) {
            this->updateLevelColors();
        }
    }
    void updateLevelFont(int) = mac 0x9df00, win 0x1677a0;
    void updateLevelColors() {
        // literally empty
    }
    void updateOptions() = mac 0x91ed0, win 0x15fcc0;
    void updateToggledGroups() = mac 0x9bb10;
    callback void updateVisibility(float delta) = mac 0x92c70, win 0x1632b0;

    void groupStickyObjects(cocos2d::CCArray* objects) = mac 0x99dd0, win 0x164860;
    void ungroupStickyObjects(cocos2d::CCArray* objects) = mac 0x99ee0, win 0x164950;

    void copyObjectState(GameObject* target) = win 0x16b600;
    // sic
    void pasteAtributeState(GameObject* target, cocos2d::CCArray* targets) = mac 0xa29e0, win 0x16b740;
    void pasteColorState(GameObject* target, cocos2d::CCArray* targets) = mac 0xa2950, win 0x16b6c0;

    void setStartPosObject(StartPosObject* obj) {
        CC_SAFE_RETAIN(obj);
        CC_SAFE_RELEASE(m_currentStartPos);
        m_currentStartPos = obj;
    }

     bool m_ignoreDamage;
    bool m_followPlayer;
    bool m_drawTriggerBoxes;
    bool m_debugDraw;
    bool m_gridEnabled;
    bool m_hideGridOnPlay;
    bool m_effectLines;
    bool m_showGround;
    bool m_durationLines;
    bool m_moreUndo;
    bool m_hideBackground;
    bool m_smoothFixInEditor; // not entirely sure. used in onPlaytest
    bool m_highDetail;
    cocos2d::CCArray* m_touchTriggeredGroups;
    cocos2d::CCArray* m_triggeredGroups;
    cocos2d::CCDictionary* m_stickyGroups;
    int m_stickyGroupID;
    cocos2d::CCArray* m_unkObjectArr;
    cocos2d::CCArray* m_pulseTriggers;
    cocos2d::CCArray* m_colourObjects;
    cocos2d::CCArray* m_alphaTriggers;
    cocos2d::CCArray* m_spawnTriggers;
    cocos2d::CCArray* m_moveTriggers;
    cocos2d::CCDictionary* m_unkDict5;
    cocos2d::CCArray* m_enabledGroups;
    GameObject* m_copyStateObject;
    cocos2d::CCDictionary* m_unkDict6;
    cocos2d::CCArray* m_unkArray12;
    bool field_14;
    bool field_31D;
    geode::SeedValueRSV m_coinCount;
    bool m_moveTrigger;
    bool m_colorTrigger;
    bool m_pulseTrigger;
    bool m_alphaTrigger;
    bool m_spawnTrigger;
    cocos2d::CCArray* m_toggleTriggersMaybe;
    bool m_unkArr2Obj;
    cocos2d::CCArray* m_delayedSpawnArray2;
    bool m_delaySpawnNode;
    cocos2d::CCDictionary* m_unkDict3;
    cocos2d::CCDictionary* m_unkDict4;
    bool m_editorInitialising;
    bool field_34D;
    float m_timeMod;
    int m_currentLayer;
    StartPosObject* m_currentStartPos;
    float m_prevObjLayerScale;
    OBB2D* m_OBB2D;
    cocos2d::CCSprite* m_crossSprite;
    cocos2d::CCPoint m_unkPoint2;
    float m_unkFloat1;
    bool m_isDualMode;
    bool m_unkRectBool;
    GameObject* m_currentPortal;
    GameObject* m_portal;
    EditorUI* m_editorUI; // 0x5d8 on macos!! 
    cocos2d::CCSprite* m_backgroundLayer;
    cocos2d::CCArray* m_undoObjects;
    cocos2d::CCArray* m_redoObjects;
    cocos2d::CCPoint m_unkPoint1;
    geode::SeedValueRSV m_objectCount;
    DrawGridLayer* m_drawGridLayer;
    GJGameLevel* m_level;
    PlaybackMode m_playbackMode;
    cocos2d::CCPoint m_groundTopMaybe;
    float m_time;
    cocos2d::CCDictionary* m_enabledGroupsDict;
    bool m_3d;
    bool m_previewMode;
    GJGroundLayer* m_groundLayer;
    std::string m_rawLevelString;
    void* m_triggerHitbox; // why are these std vector bruh
    std::vector<GameObject*> m_objectVector;
    std::vector<GameObject*> m_groupVector;
    std::vector<cocos2d::CCArray*> m_nestedObjects;
    cocos2d::CCDictionary* m_triggerGroupsDict;
    std::vector<cocos2d::CCArray*> m_triggerGroupsVector;
    bool m_toggleGroupsMaybe;
    std::vector<bool> m_unkVector3; // everything set to false in playback mode
    std::vector<bool> m_disabledGroupVector;
    std::vector<bool> m_blendObjectsVector;
    std::vector<bool> m_blendColorVector;
    std::vector<uint8_t> m_toggledGroupsVector;
    std::vector<float> m_previewGroupsVector;
    double m_unkDouble1;
    cocos2d::CCArray* m_delayedSpawnArray1;
    bool m_removingObjects;
}

[[link(android)]]
class LevelInfoLayer : cocos2d::CCLayer, LevelDownloadDelegate, LevelUpdateDelegate, RateLevelDelegate, LikeItemDelegate, FLAlertLayerProtocol, LevelDeleteDelegate, NumberInputDelegate, SetIDPopupDelegate {
    static LevelInfoLayer* create(GJGameLevel* level) = mac 0x15f290, win 0x175d50;
    bool init(GJGameLevel* level) = win 0x175df0, mac 0x15f520;
    void onGarage(cocos2d::CCObject* sender) = win 0x177c10, mac 0x163ac0;
    void onViewProfile(cocos2d::CCObject* sender) = mac 0x1617d0, win 0x17ac90;
    void onLevelInfo(cocos2d::CCObject* sender) = mac 0x163880, win 0x17acf0;
    void setupProgressBars() = win 0x177fc0, mac 0x1627e0;
    void setupLevelInfo() = mac 0x161C80, win 0x178680;
    void downloadLevel() = win 0x177d90, mac 0x161b90;
    void onPlay(cocos2d::CCObject* sender) = mac 0x161840, win 0x179730;
    void onBack(cocos2d::CCObject* sender) = mac 0x163810, win 0x17C110;
    void onDelete(cocos2d::CCObject* sender) = mac 0x162f30, win 0x17A2B0; 

    virtual void levelDownloadFinished(GJGameLevel*) = mac 0x164C00, win 0x1790C0;
    virtual void levelUpdateFinished(GJGameLevel*, UpdateResponse) = mac 0x164E60, win 0x1792B0;
    virtual void keyBackClicked() = win 0x17C1D0; 

    void showUpdateAlert(UpdateResponse) = mac 0x164ED0, win 0x179300;
    void updateLabelValues() = mac 0x164090, win 0x17b170;

<<<<<<< HEAD
    void onRate(cocos2d::CCObject* sender) = win 0x17a530;

    PAD = win 0x4, mac 0x8;
=======
    void* m_unk1;
>>>>>>> 3500ce98
    cocos2d::CCMenu* m_playBtnMenu;
    GJGameLevel* m_level;
    cocos2d::CCArray* m_unknown;
    CCMenuItemSpriteExtra* m_likeBtn;
    CCMenuItemSpriteExtra* m_starRateBtn;
    CCMenuItemSpriteExtra* m_demonRateBtn;
    void* m_unk2;
    CCMenuItemToggler* m_ldmToggler;
    cocos2d::CCLabelBMFont* m_ldmLabel;
    cocos2d::CCLabelBMFont* m_lengthLabel;
    cocos2d::CCLabelBMFont* m_downloadsLabel;
    cocos2d::CCLabelBMFont* m_likesLabel;
    cocos2d::CCLabelBMFont* m_orbsLabel;
    cocos2d::CCLabelBMFont* m_folderLabel;
    CCMenuItemSpriteExtra* m_cloneBtn;
    void* m_unk3;
}

[[link(android)]]
class LevelLeaderboard : FLAlertLayer, LeaderboardManagerDelegate {
    void onChangeType(cocos2d::CCObject* sender) = mac 0x20e310, win 0x17d090;
    void onUpdate(cocos2d::CCObject* sender) = mac 0x20e240, win 0x17d1b0;
    bool init(GJGameLevel* level, LevelLeaderboardType type) = mac 0x20d710, win 0x17c4f0;
    static LevelLeaderboard* create(GJGameLevel* level, LevelLeaderboardType leaderboardType) = mac 0x20D550, win 0x17c440;
    void onClose(cocos2d::CCObject*) = mac 0x20e210, win 0x49C60;

    GJGameLevel* m_level;
    LevelLeaderboardType m_type;
}

[[link(android)]]
class LevelManagerDelegate {
    virtual void loadLevelsFinished(cocos2d::CCArray *,char const*) {}
    virtual void loadLevelsFailed(char const*) {}
    virtual void setupPageInfo(gd::string,char const*) {}
}

[[link(android)]]
class LevelPage : cocos2d::CCLayer, DialogDelegate {
    void* m_unk;
    GJGameLevel* m_level;

    void onInfo(cocos2d::CCObject* sender) = mac 0x23AAE0, win 0x189070;
}

[[link(android)]]
class LevelSearchLayer : cocos2d::CCLayer {
    static LevelSearchLayer* create() = win 0x17d9c0;
    virtual bool init() = mac 0x384770, win 0x17da60;
    GJSearchObject* getSearchObject(SearchType, gd::string) = mac 0x388a50, win 0x1805f0;
    void onMoreOptions(cocos2d::CCObject*) = win 0x17f500;
    void onSearch(cocos2d::CCObject*) = mac 0x386a70, win 0x180fc0;

    PAD = mac 0x18, win 0xC;
    CCTextInputNode* m_searchInput;

}

[[link(android)]]
class LevelSelectLayer : cocos2d::CCLayer {
    static LevelSelectLayer* create(int lvl) = win 0x185500;
    bool init(int lvl) = win 0x1855a0, mac 0x2384e0;

    PAD = win 0x10;
    BoomScrollLayer* m_scrollLayer;
}

[[link(android)]]
class LevelSettingsDelegate {
    virtual void levelSettingsUpdated() {}
}

[[link(android)]]
class SearchButton : cocos2d::CCSprite {
    static SearchButton* create(char const* background, char const* text, float scale, char const* icon) = win 0x182120, mac 0x3869A0;
    bool init(char const* background, char const* text, float scale, char const* icon) = win 0x182210, mac 0x389290;

    cocos2d::CCLabelBMFont* m_text;
    cocos2d::CCSprite* m_icon;
}

[[link(android)]]
class SecretLayer2 : cocos2d::CCLayer, TextInputDelegate, FLAlertLayerProtocol, DialogDelegate {
    static SecretLayer2* create() = win 0x21FD70;

    bool init() = win 0x21FE10, mac 0x25fe70;
    bool onSubmit(cocos2d::CCObject*) = win 0x221ac0, mac 0x2611a0;
    void updateSearchLabel(const char* text) = win 0x222FC0, mac 0x260e10;
    void showCompletedLevel() = win 0x220C10;
}

[[link(android)]]
class SecretLayer4 : cocos2d::CCLayer, TextInputDelegate, FLAlertLayerProtocol, DialogDelegate {
    static SecretLayer4* create() = mac 0x1ed500;
    static cocos2d::CCScene* scene() = mac 0x1ed4c0;

    bool init() = mac 0x1ed640;
    void showDialog(int message) = mac 0x1effd0;
}

[[link(android)]]
class SelectArtDelegate {
    virtual void selectArtClosed(SelectArtLayer*) {}
}

[[link(android)]]
class CustomSongLayerDelegate {
    virtual void customSongLayerClosed() {}
}

[[link(android)]]
class LevelSettingsLayer : FLAlertLayer, ColorSelectDelegate, SelectArtDelegate, FLAlertLayerProtocol, CustomSongLayerDelegate {
    static LevelSettingsLayer* create(LevelSettingsObject* levelSettings, LevelEditorLayer* editor) = win 0x170d90;
    bool init(LevelSettingsObject* levelSettings, LevelEditorLayer* editor) = mac 0xa7e00, win 0x170e50;
    void onClose(cocos2d::CCObject* sender) = mac 0xab8e0, win 0x173ec0;
	int m_songIndex;
	Speed m_speed;
	ColorChannelSprite* m_backgroundChannelSprite;
	ColorChannelSprite* m_ground1ChannelSprite;
	ColorChannelSprite* m_ground2ChannelSprite;
	ColorChannelSprite* m_lineChannelSprite;
	ColorChannelSprite* m_objectChannelSprite;
	ColorChannelSprite* m_3DChannelSprite;
	cocos2d::CCSprite* m_colourBtnSprite;
	cocos2d::CCSprite* m_backgroundSprite;
	cocos2d::CCSprite* m_groundSprite;
	LevelSettingsObject* m_settingsObject;
	cocos2d::CCLabelBMFont* m_mainSongLabel;
	cocos2d::CCArray* m_gameModeArray;
	cocos2d::CCArray* m_speedArray;
	LevelSettingsDelegate* m_levelSettingsDelegate;
	LevelEditorLayer* m_editorLayer;
	cocos2d::CCArray* m_mainSongArray;
	cocos2d::CCArray* m_btnArray;
	CCMenuItemSpriteExtra* m_mainSongBtn;
	CCMenuItemSpriteExtra* m_customSongBtn;
	CCMenuItemSpriteExtra* m_selectCustomSongBtn;
	CCMenuItemSpriteExtra* m_changeSongBtn;
	CustomSongWidget* m_customSongWidget;
}

[[link(android)]]
class LevelSettingsObject : cocos2d::CCNode {
    virtual ~LevelSettingsObject() = mac 0xa5650, win 0x16e800;
    virtual bool init() = mac 0xa5690, win 0x16e940;
    static LevelSettingsObject* create() = mac 0x92760, win 0x16e8a0;
    static LevelSettingsObject* objectFromDict(cocos2d::CCDictionary*) = mac 0xa5810, win 0x16f4d0;
    static LevelSettingsObject* objectFromString(gd::string) = mac 0x945a0, win 0x16f440;
    void setupColorsFromLegacyMode(cocos2d::CCDictionary*) = mac 0xa6a30, win 0x170050;

    static LevelSettingsObject* get() {
        auto baseLayer = GJBaseGameLayer::get();
        if (baseLayer) return baseLayer->m_levelSettings;
        return nullptr;
    }

    gd::string getSaveString() = mac 0x979c0, win 0x16ebf0;

    GJEffectManager* m_effectManager;
    // TODO: make enums for these
    int m_startMode;
    Speed m_startSpeed;
    bool m_startMini;
    bool m_startDual;
    bool m_twoPlayerMode;
    float m_songOffset;
    bool m_fadeIn;
    bool m_fadeOut;
    int m_backgroundIndex;
    int m_groundIndex;
    int m_fontIndex;
    bool m_startsWithStartPos;
    bool m_isFlipped;
    GJGameLevel* m_level;
    gd::string m_guidelineString;
    int m_defaultSongID;
    int m_colorPage;
    int m_groundLineIndex;
}

[[link(android)]]
class LevelUploadDelegate {}

[[link(android)]]
class LevelUpdateDelegate {
    virtual void levelUpdateFinished(GJGameLevel*, UpdateResponse) {}
    virtual void levelUpdateFailed(int) {}
}

[[link(android)]]
class LikeItemDelegate {
    virtual void likedItem(LikeItemType, int, bool) {}
}

[[link(android)]]
class LikeItemLayer : FLAlertLayer {
    LikeItemType m_itemType;
    int m_itemID;
    int m_commentSourceID;
    LikeItemDelegate* m_likeDelegate;

    static LikeItemLayer* create(LikeItemType type, int itemID, int commentSourceID) = mac 0x35f760, win 0x18B940;
    bool init(LikeItemType type, int itemID, int commentSourceID) = mac 0x35f900;
}

[[link(android)]]
class ListButtonBar : cocos2d::CCNode {
    BoomScrollLayer* m_scrollLayer;
    void goToPage(int page) = win 0x29c50; 
}

[[link(android)]]
class ListButtonBarDelegate {}

[[link(android)]]
class LoadingCircle : cocos2d::CCLayerColor {
    void setParentLayer(cocos2d::CCLayer* layer) {
        m_parentLayer = layer;
    }
    void setFade(bool fade) {
        m_fade = fade;
    }

    static LoadingCircle* create() = mac 0x277d50, win 0x2a0d0;
    void show() = mac 0x277fd0, win 0x2a290;
    void fadeAndRemove() = mac 0x2780d0, win 0x2a370;

    cocos2d::CCSprite* m_sprite;
    cocos2d::CCLayer* m_parentLayer;
    bool m_fade;
}

[[link(android)]]
class LoadingLayer : cocos2d::CCLayer {
    void setFromRefresh(bool value) {
        m_fromRefresh = value;
    }

    LoadingLayer() {}
    static LoadingLayer* create(bool fromReload) = mac 0x1df1f0, win 0x18bfe0, ios 0x130278;
    bool init(bool fromReload) = mac 0x1df2f0, win 0x18c080;
    const char* getLoadingString() = win 0x18cf40;
    void loadAssets() = mac 0x1dfb20, win 0x18c8e0, ios 0x130278;
    void loadingFinished() = win 0x18c790;

    static cocos2d::CCScene* scene(bool fromReload) {
        auto scene = cocos2d::CCScene::create();
        scene->addChild(LoadingLayer::create(fromReload));

        return scene;
    }

    bool m_unknown;
    bool m_unknown2;
    int m_loadStep;
    cocos2d::CCLabelBMFont* m_caption;
    TextArea* m_textArea;
    cocos2d::CCSprite* m_sliderBar;
    float m_sliderGrooveXPos;
    float m_sliderGrooveHeight;
    bool m_fromRefresh;
}

[[link(android)]]
class LocalLevelManager : GManager {
    static LocalLevelManager* sharedState() = mac 0x35dd60, win 0x18d260;
    inline static LocalLevelManager* get() {
        return LocalLevelManager::sharedState();
    }
    bool init() = mac 0x2384e0;
    virtual void encodeDataTo(DS_Dictionary* data) = mac 0x35ed60, win 0x18e040;
    virtual void dataLoaded(DS_Dictionary* data) = mac 0x35eda0, win 0x18e070;

    cocos2d::CCDictionary* getAllLevelsInDict() = mac 0x35e3d0, win 0x18d7c0;

    cocos2d::CCDictionary* m_loadData;
    cocos2d::CCDictionary* m_levelData;
    cocos2d::CCArray* m_localLevels;
}

[[link(android)]]
class MapPackCell : TableViewCell {
    void updateBGColor(int index) = win 0x5c6b0;
    void loadFromMapPack(GJMapPack *) = win 0x5cac0;
}

[[link(android)]]
class MenuGameLayer : cocos2d::CCLayer {
    void resetPlayer() = mac 0x28fdc0, win 0x18f4b0;
    void destroyPlayer() = win 0x190100;
    virtual void update(float) = mac 0x28fa70, win 0x18f190;
    virtual bool init() = win 0x18e770;
    void updateColors() = win 0x18edd0;
}

[[link(android)]]
class MenuLayer : cocos2d::CCLayer, FLAlertLayerProtocol, GooglePlayDelegate {
    inline MenuLayer() {}
    virtual ~MenuLayer() = mac 0x1d1230, win 0x190620;
    virtual bool init() = mac 0x1d14b0, win 0x1907b0;
    virtual void keyBackClicked() = mac 0x1d3160, win 0x191f90;
    virtual void keyDown(cocos2d::enumKeyCodes) = mac 0x1d33d0, win 0x1922c0;
    virtual void googlePlaySignedIn() = mac 0x1d2f30, win 0x191b20;
    virtual void FLAlert_Clicked(FLAlertLayer*, bool) = mac 0x1d3190, win 0x192150;
    void onMoreGames(cocos2d::CCObject*) = mac 0x1d2ad0, win 0x1919c0, ios 0x19fbb4;
    void onGarage(cocos2d::CCObject*) = win 0x191dc0;
    void onQuit(cocos2d::CCObject*) = mac 0x1d2b40, win 0x191fa0;
    void onMyProfile(cocos2d::CCObject*) = mac 0x1d2c20, win 0x1e0950;
    void onPlay(cocos2d::CCObject*) = win 0x191b50;
    void onCreator(cocos2d::CCObject*) = win 0x191cd0;
    void onRobTop(cocos2d::CCObject*) = win 0x191940;
    void onNewgrounds(cocos2d::CCObject*) = win 0x191e90;
    void onDaily(cocos2d::CCObject*) = win 0x1916e0;
    void onOptions(cocos2d::CCObject*) = win 0x191c30;
    void onAchievements(cocos2d::CCObject*) = win 0x191af0;
    void onStats(cocos2d::CCObject*) = win 0x191ca0;
    void onFacebook(cocos2d::CCObject*) = win 0x191960;
    void onTwitter(cocos2d::CCObject*) = win 0x191980;
    void onYouTube(cocos2d::CCObject*) = win 0x1919A0;
    void endGame();
    static cocos2d::CCScene* scene(bool) = mac 0x1d12d0, win 0x190720, ios 0x19e57c;

    cocos2d::CCSprite* m_googlePlaySprite;
    cocos2d::CCSprite* m_viewProfileInfoText;
    cocos2d::CCLabelBMFont* m_playerNameLabel;
    CCMenuItemSpriteExtra* m_profileBtn;
}

[[link(android)]]
class MessageListDelegate {}

[[link(android)]]
class MoreSearchLayer : FLAlertLayer {
    static MoreSearchLayer* create() = mac 0x388180, win 0x182520;
    virtual bool init() = mac 0x3896b0, win 0x1825c0;
    void onClose(cocos2d::CCObject*) = mac 0x38aa40, win 0x1848f0;
}

[[link(android)]]
class MoreOptionsLayer : FLAlertLayer, TextInputDelegate, GooglePlayDelegate {
    static MoreOptionsLayer* create() = win 0x1de850;
    virtual bool init() = mac 0x43f470, win 0x1DE8F0;
    void addToggle(const char* name, const char* key, const char* info) = mac 0x440430, win 0x1df6b0;
    void onKeybindings(cocos2d::CCObject* sender) = mac 0x4410e0, win 0x749d0;
    void onToggle(cocos2d::CCObject* sender) = mac 0x441370;
}

[[link(android)]]
class MoreVideoOptionsLayer : FLAlertLayer {
    static MoreVideoOptionsLayer* create() = mac 0x443c10, win 0x1e24f0;
    virtual bool init() = mac 0x444150, win 0x1e2590;
    void onClose(cocos2d::CCObject*) = mac 0x444aa0;
}

[[link(android)]]
class MultilineBitmapFont : cocos2d::CCSprite {}

[[link(android)]]
class MusicDownloadDelegate {
    virtual void downloadSongFailed(int, GJSongError) {}
    virtual void downloadSongFinished(SongInfoObject*) {}
    virtual void loadSongInfoFailed(int, GJSongError) {}
    virtual void loadSongInfoFinished(SongInfoObject*) {}
    virtual void songStateChanged() {}
}

[[link(android)]]
class MusicDownloadManager : cocos2d::CCNode, PlatformDownloadDelegate {
    void incrementPriorityForSong(int) = mac 0x2ef750;
    static MusicDownloadManager* sharedState() = mac 0x2ee4c0, win 0x1945b0;
    gd::string pathForSong(int id) = mac 0x2f1140, win 0x1960e0;
    cocos2d::CCArray* getDownloadedSongs() = win 0x195640;
    void songStateChanged() = win 0x194d90;
    void onGetSongInfoCompleted(gd::string, gd::string) = mac 0x2eec60;

    cocos2d::CCDictionary* m_unknownDict;
    cocos2d::CCArray* m_handlers;
    cocos2d::CCDictionary* m_songsDict;
    int m_priority;
}

[[link(android)]]
class NumberInputDelegate {
    virtual void numberInputClosed(NumberInputLayer*) {}
}

[[link(android)]]
class NumberInputLayer {}

[[link(android)]]
class OBB2D : cocos2d::CCNode {
    void calculateWithCenter(cocos2d::CCPoint, float, float, float) = mac 0x35a9c0, win 0x2bc10;
    static OBB2D* create(cocos2d::CCPoint, float, float, float) = mac 0x35a890, win 0x2ba80;
    cocos2d::CCRect getBoundingRect() = mac 0x35b2b0, win 0x2c140;
    void overlaps(OBB2D*) = mac 0x35b0a0;
    void overlaps1Way(OBB2D*) = mac 0x35b0d0, win 0x2c020;

    cocos2d::CCPoint m_p1_1;
    cocos2d::CCPoint m_p1_2;
    cocos2d::CCPoint m_p1_3;
    cocos2d::CCPoint m_p1_4;
    cocos2d::CCPoint m_p2_1;
    cocos2d::CCPoint m_p2_2;
    cocos2d::CCPoint m_p2_3;
    cocos2d::CCPoint m_p2_4;
    cocos2d::CCPoint m_p3_1;
    cocos2d::CCPoint m_p3_2;
    cocos2d::CCPoint m_p3_3;
    cocos2d::CCPoint m_p3_4;
    double m_rot1;
    double m_rot2;
    cocos2d::CCPoint m_center;
}

[[link(android)]]
class ObjectManager : cocos2d::CCNode {
    static ObjectManager* instance() = win 0x2c2c0;
    void setup() = win 0x2c3b0;
}

[[link(android)]]
class KeysLayer : cocos2d::CCLayer {
    virtual bool init() = win 0x154560;
}

[[link(android)]]
class ObjectToolbox : cocos2d::CCNode {
    cocos2d::CCArray* allKeys() {
        return m_frameToKeyDict->allKeys();
    }
    const char* frameToKey(const char* frame) {
        return static_cast<cocos2d::CCString*>(m_frameToKeyDict->objectForKey(frame))->getCString();
    }
    const char* intKeyToFrame(int key) {
        return static_cast<cocos2d::CCString*>(m_keyToFrameDict->objectForKey(key))->getCString();
    }
    const char* keyToFrame(const char* key) {
        return intKeyToFrame(atoi(key));
    }
    void addObject(int id, const char* frame) {
        m_frameToKeyDict->setObject(cocos2d::CCString::createWithFormat("%i", id), frame);
        m_keyToFrameDict->setObject(cocos2d::CCString::create(frame), id);
    }

    virtual bool init() = mac 0x3b2d80, win 0x198b20;
    static ObjectToolbox* sharedState() = mac 0x3b2bc0, win 0x198a80;
    float gridNodeSizeForKey(int key) = win 0x1dc920;
    const char* perspectiveBlockFrame(int key) = win 0x1dcd00;

    cocos2d::CCDictionary* m_frameToKeyDict;
    cocos2d::CCDictionary* m_keyToFrameDict;
}

[[link(android)]]
class OpacityEffectAction : cocos2d::CCNode {
    static OpacityEffectAction* create(float, float, float, int) = mac 0x1789f0;
    static OpacityEffectAction* createFromString(gd::string) = mac 0x178c10;
    bool init(float, float, float, int) = mac 0x178b00;
    void step(float) = mac 0x178b90;

    float m_time;
    float m_beginOpacity;
    float m_endOpacity;
    bool m_finished;
    float m_elapsed;
    int m_group;
    float m_opacity;
    int m_uuid;
    float m_delta;
}

[[link(android)]]
class OnlineListDelegate {
    virtual void loadListFinished(cocos2d::CCArray*, const char*) {}
    virtual void loadListFailed(const char*) {}
    virtual void setupPageInfo(gd::string, const char*) {}
}

[[link(android)]]
class OptionsLayer : GJDropDownLayer, FLAlertLayerProtocol {
    static OptionsLayer* addToCurrentScene(bool noTransition) {
        auto layer = OptionsLayer::create();
        cocos2d::CCDirector::sharedDirector()->getRunningScene()->addChild(layer);
        layer->showLayer(noTransition);
        return layer;
    }

    static OptionsLayer* create() = mac 0x43db60, win 0x1dd310, ios 0x86314;

    virtual void customSetup() = mac 0x43dc70, win 0x1dd420;
    virtual void layerHidden() = mac 0x43f200, win 0x1de6d0;

    cocos2d::CCMenu* m_optionsMenu;
}

[[link(android)]]
class PauseLayer : CCBlockLayer {
    static PauseLayer* create(bool) = mac 0x20b1e0, win 0x1e4570;
    void onEdit(cocos2d::CCObject*) = mac 0x20c630, win 0x1e60e0;
    void goEdit() = mac 0x20cc10, win 0x1e62f0;

    void onQuit(cocos2d::CCObject*) = mac 0x20c790, win 0x1e63d0;
    void createToggleButton(gd::string caption, cocos2d::SEL_MenuHandler callback, bool on, cocos2d::CCMenu* menu, cocos2d::CCPoint pos) = mac 0x20c890, win 0x1e5570;
    virtual void customSetup() = mac 0x20b300, win 0x1e4620;

    void onRestart(cocos2d::CCObject* sender) = mac 0x20c860, win 0x1e6040;
    void onPracticeMode(cocos2d::CCObject* sender) = mac 0x20c6d0, win 0x1e5f30;
    void onNormalMode(cocos2d::CCObject* sender) = mac 0x20c720, win 0x1e5f60;
    void onResume(cocos2d::CCObject* sender) = mac 0x20c760, win 0x1e5fa0;
    virtual void keyDown(cocos2d::enumKeyCodes) = mac 0x20cc80, win 0x1E6580;

    void musicSliderChanged(cocos2d::CCObject* sender) = win 0x1e5ce0, mac 0x20cb00;
    void sfxSliderChanged(cocos2d::CCObject* sender) = win 0x1ddfa0, mac 0x20cb40;
    
    bool m_unknown;
    bool m_unknown2;
}

[[link(android)]]
class PlatformDownloadDelegate {
    virtual void downloadFinished(char const*) {}
    virtual void downloadFailed(char const*) {}
}

class PlatformToolbox {
    static void hideCursor() = mac 0x27c340;
    static void showCursor() = mac 0x27c360;
    static bool isControllerConnected() {
        #ifdef GEODE_IS_WINDOWS
            return cocos2d::CCApplication::sharedApplication()->getControllerConnected();
        #elif defined(GEODE_IS_MACOS)
            // this is just gd.h
            return reinterpret_cast<bool(*)()>(geode::base::get() + 0x27d1b0)();
        #else
            return false;
        #endif
    }
    static void toggleFullScreen(bool fullscreen) = mac 0x27cf90;
    static void resizeWindow() = mac 0x27cfe0;
}

[[link(android)]]
class PlayLayer : GJBaseGameLayer, CCCircleWaveDelegate, CurrencyRewardDelegate, DialogDelegate {
    static PlayLayer* get() {
        return GameManager::sharedState()->getPlayLayer();
    }

    PlayLayer() = mac 0x80e20, win 0x1faa90;

    void addCircle(CCCircleWave*) = mac 0x7e0f0;
    void addObject(GameObject*) = mac 0x70e50, win 0x2017e0;
    void addToGroupOld(GameObject*) = mac 0x77680;
    void addToSpeedObjects(GameObject*) = mac 0x7cfc0, win 0x208730;
    void animateInDualGround(GameObject*, float, bool) = mac 0x7d710, win 0x208b10;
    void animateInGround(bool) = mac 0x7d9d0, win 0x209b20;
    void animateOutGround(bool) = mac 0x6f350, win 0x209e60;
    void animateOutGroundFinished() = mac 0x7de80;
    void applyEnterEffect(GameObject*) = mac 0x7c310, win 0x206880;
    virtual void calculateColorValues(EffectGameObject*, EffectGameObject*, int, float, ColorActionSprite*, GJEffectManager*) = mac 0x7aa10, win 0x203940;
    void cameraMoveX(float, float, float) = mac 0x7cbe0;
    void cameraMoveY(float, float, float) = mac 0x7cc60, win 0x207c80;
    void checkCollisions(PlayerObject*, float) = mac 0x78c90, win 0x203CD0;
    void circleWaveWillBeRemoved(CCCircleWave*) = mac 0x7e110, win 0x20aa90;
    cocos2d::CCParticleSystemQuad* claimParticle(gd::string) = mac 0x76ba0, win 0x200dd0;
    void clearPickedUpItems() = mac 0x7cfa0;
    void colorObject(int, cocos2d::_ccColor3B) = mac 0x77810;
    void commitJumps() = mac 0x737e0;
    static PlayLayer* create(GJGameLevel*) = mac 0x6b590, win 0x1fb6d0;
    CheckpointObject* createCheckpoint() = mac 0x7e470, win 0x20b050;
    void createObjectsFromSetup(gd::string) = mac 0x6d130, win 0x201310;
    void createParticle(int, char const*, int, cocos2d::tCCPositionType) = mac 0x76800;
    void currencyWillExit(CurrencyRewardLayer*) = mac 0x7e070, win 0x20a8d0;
    void delayedResetLevel() = mac 0x7e050;
    void destroyPlayer(PlayerObject*, GameObject*) = mac 0x7ab80, win 0x20a1a0;
    void dialogClosed(DialogLayer*) = mac 0x7e0b0, win 0x20a8f0;
    virtual void draw() = mac 0x7d160, win 0x208870;
    void enterDualMode(GameObject*, bool) = mac 0x7d6a0;
    void exitAirMode() = mac 0x7dd40;
    void exitBirdMode(PlayerObject*) = mac 0x7dd80;
    void exitDartMode(PlayerObject*) = mac 0x7ddd0;
    void exitFlyMode(PlayerObject*) = mac 0x7dcf0;
    void exitRobotMode(PlayerObject*) = mac 0x7de20;
    void exitRollMode(PlayerObject*) = mac 0x7de60;
    void exitSpiderMode(PlayerObject*) = mac 0x7de40;
    void flipFinished() = mac 0x7e150, win 0x20ad10;
    virtual void flipGravity(PlayerObject*, bool, bool) = mac 0x7cd10, win 0x207d30;
    void flipObjects() = mac 0x76130, win 0x2000c0;
    void fullReset() = mac 0x7f8e0, win 0x20bdf0;
    void getLastCheckpoint() = mac 0x7f840, win 0x20b800;
    void getMaxPortalY() = mac 0x7b4e0;
    void getMinPortalY() = mac 0x7b550;
    void getObjectsState() = mac 0x7e9d0, win 0x20b8b0;
    void getOtherPlayer(PlayerObject*) = mac 0x7dcc0;
    void getParticleKey(int, char const*, int, cocos2d::tCCPositionType) = mac 0x764d0;
    void getParticleKey2(gd::string) = mac 0x767b0, win 0x200a30;
    void getRelativeMod(cocos2d::CCPoint, float, float, float) = mac 0x7c2a0;
    void getTempMilliTime() = mac 0x778e0;
    void gravityEffectFinished() = mac 0x7cec0;
    void hasItem(int) = mac 0x7cee0;
    void hasUniqueCoin(GameObject*) = mac 0x77510, win 0x202250;
    void incrementJumps() = mac 0x7ff40;
    bool init(GJGameLevel*) = mac 0x6b5f0, win 0x1fb780;
    void isFlipping() = mac 0x76100;
    void levelComplete() = mac 0x72b80, win 0x1fd3d0;
    void lightningFlash(cocos2d::CCPoint, cocos2d::CCPoint, cocos2d::_ccColor3B, float, float, int, bool, float) = mac 0x75cc0, win 0x1ffe70;
    void lightningFlash(cocos2d::CCPoint, cocos2d::_ccColor3B) = mac 0x75bf0, win 0x1ffd80;
    void loadDefaultColors() = mac 0x6ef30, win 0x206e10;
    void loadFromCheckpoint(CheckpointObject*) = mac 0x7f000, win 0x20b4a0;
    void loadLastCheckpoint() = mac 0x7efc0;
    void loadSavedObjectsState(gd::string) = mac 0x7f3d0;
    void markCheckpoint() = mac 0x7ef60, win 0x20b450;
    void moveCameraToPos(cocos2d::CCPoint) = mac 0x7c980, win 0x207bf0;
    virtual void onEnterTransitionDidFinish() = mac 0x806e0, win 0x20dbd0;
    virtual void onExit() = mac 0x80710, win 0x20D810;
    void onQuit() = mac 0x72710, win 0x20d810;
    void optimizeColorGroups() = mac 0x6dad0, win 0x202370;
    void optimizeOpacityGroups() = mac 0x6dc20, win 0x202530;
    void optimizeSaveRequiredGroups() = mac 0x6dd70, win 0x2026f0;
    void pauseGame(bool) = mac 0x802d0, win 0x20d3c0;
    void pickupItem(GameObject*) = mac 0x7c1d0;
    void playAnimationCommand(int, int) = mac 0x75930, win 0x1ff2f0;
    void playEndAnimationToPos(cocos2d::CCPoint) = mac 0x759a0;
    void playExitDualEffect(PlayerObject*) = mac 0x7d1d0, win 0x208e20;
    void playFlashEffect(float, int, float) = mac 0x75e50;
    void playGravityEffect(bool) = mac 0x7b5a0, win 0x207e00;
    void playSpeedParticle(float) = mac 0x77030, win 0x201130;
    void playerWillSwitchMode(PlayerObject*, GameObject*) = mac 0x7b820, win 0x16b290;
    void prepareSpawnObjects() = mac 0x7fc00, win 0x20c850;
    void processItems() = mac 0x735c0;
    void processLoadedMoveActions() = mac 0x7a7c0;
    void recordAction(bool, PlayerObject*) = mac 0x7e190;
    void registerActiveObject(GameObject*) = mac 0x77620;
    void registerStateObject(GameObject*) = mac 0x777b0;
    void removeAllObjects() = mac 0x727b0, win 0x20da00;
    void removeFromGroupOld(GameObject*) = mac 0x77750;
    void removeLastCheckpoint() = mac 0x7f870, win 0x20b830;
    void removePlayer2() = mac 0x7d630;
    void resetLevel() = mac 0x71c50, win 0x20bf00;
    void resume() = mac 0x80480, win 0x20d5c0;
    void resumeAndRestart() = mac 0x80400, win 0x20d4c0;
    void saveRecordAction(bool, PlayerObject*) = mac 0x78750, win 0x20ad40;

    static cocos2d::CCScene* scene(GJGameLevel* level) {
        auto scene = cocos2d::CCScene::create();
        scene->addChild(PlayLayer::create(level));
        scene->setObjType(cocos2d::CCObjectType::PlayLayer);

        AppDelegate::get()->m_runningScene = scene;
        return scene;
    }

    void setupLevelStart(LevelSettingsObject*) = mac 0x6f560, win 0x1fb780;
    void setupReplay(gd::string) = mac 0x7e1e0;
    void shakeCamera(float, float, float) = mac 0x744a0, win 0x1ff210;
    void shouldBlend(int) = mac 0x771b0;
    void showCompleteEffect() = mac 0x738e0, win 0x1fe060;
    void showCompleteText() = mac 0x73be0, win 0x1fda90;
    void showEndLayer() = mac 0x74450, win 0x1ffd00;
    void showHint() = mac 0x7deb0;
    void showNewBest(bool, int, int, bool, bool, bool) = mac 0x74580, win 0x1fe3a0;
    void showRetryLayer() = mac 0x75ba0;
    void showTwoPlayerGuide() = mac 0x6df00, win 0x2003b0;
    void sortGroups() = mac 0x6d9e0, win 0x202890;
    void spawnCircle() = mac 0x73820;
    void spawnFirework() = mac 0x74200;
    void spawnParticle(char const*, int, cocos2d::tCCPositionType, cocos2d::CCPoint) = mac 0x76330;
    void spawnPlayer2() = mac 0x7d170, win 0x2089e0;
    void startGame() = mac 0x726b0, win 0x1fd390;
    void startMusic() = mac 0x72910, win 0x20C8F0;
    void startRecording() = mac 0x7fec0;
    void startRecordingDelayed() = mac 0x7fed0;
    void stopCameraShake() = mac 0x75900, win 0x1ff2d0;
    void stopRecording() = mac 0x6d090;
    void storeCheckpoint(CheckpointObject*) = mac 0x7ef10, win 0x20b420;
    void switchToFlyMode(PlayerObject*, GameObject*, bool, int) = mac 0x7baf0;
    void switchToRobotMode(PlayerObject*, GameObject*, bool) = mac 0x7bc80;
    void switchToRollMode(PlayerObject*, GameObject*, bool) = mac 0x7bbe0;
    void switchToSpiderMode(PlayerObject*, GameObject*, bool) = mac 0x7bd20;
    callback float timeForXPos(float) = mac 0x7d120, win 0x2087d0;
    float timeForXPos2(float, bool) = mac 0x293eb0, win 0x208800;
    callback float xPosForTime(float) = mac 0x7d140, win 0x208840;
    void toggleBGEffectVisibility(bool) = mac 0x7fe80;
    void toggleDualMode(GameObject*, bool, PlayerObject*, bool) = mac 0x7bf90, win 0x208880;
    void toggleFlipped(bool, bool) = mac 0x7bdc0, win 0x20ab20;
    void toggleGhostEffect(int) = mac 0x7fe40, win 0x1f8930;
    void toggleGlitter(bool) = mac 0x70e00, win 0x20a0d0;
    void togglePracticeMode(bool) = mac 0x7f9e0, win 0x20d0d0;
    void toggleProgressbar() = mac 0x6eeb0, win 0x208160;
    void tryStartRecord() = mac 0x7fe00;
    void unclaimParticle(char const*, cocos2d::CCParticleSystemQuad*) = mac 0x76e00, win 0x200fb0;
    void unregisterActiveObject(GameObject*) = mac 0x77660;
    void unregisterStateObject(GameObject*) = mac 0x777f0;
    virtual void update(float) = mac 0x77900, win 0x2029C0, ios 0xb2f08;
    void updateAttempts() = mac 0x7fcd0, win 0x20ced0;
    void updateCamera(float) = mac 0x6e2b0, win 0x2071d0;
    virtual void updateColor(cocos2d::_ccColor3B, float, int, bool, float, cocos2d::_ccHSVValue, int, bool, int, EffectGameObject*) = mac 0x7c7f0, win 0x207070;
    void updateDualGround(PlayerObject*, int, bool) = mac 0x7caa0, win 0x209680;
    void updateEffectPositions() = mac 0x7a6d0, win 0x20aab0;
    void updateLevelColors() = mac 0x6f1e0, win 0x203a90;
    void updateMoveObjectsLastPosition() = mac 0x7a720;
    void updateProgressbar() = mac 0x6ed70, win 0x208020;
    void updateReplay(float) = mac 0x78b60, win 0x20af40;
    void updateTimeMod(float, bool) = mac 0x786f0;
    virtual void updateTweenAction(float, char const*) = mac 0x7ffb0, win 0x20d1f0;
    void updateVisibility() = mac 0x6fb90, win 0x205460;
    void vfDChk() = mac 0x7fcb0, win 0x20d3a0;
    virtual void visit() = mac 0x75ef0, win 0x200020;
    void visitWithColorFlash() = mac 0x761f0, win 0x200190;
    void willSwitchToMode(int, PlayerObject*) = mac 0x7b9e0;
    ~PlayLayer() = mac 0x6b090, win 0x1fafc0;

    // there is 0x10 more for android between this and ccdrawnode
    float unused4c8;
    bool unused4cc;
    bool m_hasCheated;
    geode::SeedValueRS m_dontSave;
    [[missing(android)]]
    int unknown4d8;
    [[missing(android)]]
    bool m_debugPauseOff;
    [[missing(android)]]
    bool m_shouldSmoothCamera;
    [[missing(android)]]
    float unused_4e0;
    PAD = mac 0x4, win 0x4, android 0x0;
    cocos2d::CCDrawNode* unknown4e8;
    float m_camera4f0;
    int unused4f4;
    float m_somegroup4f8;
    float m_groundRestriction;
    float m_ceilRestriction;
    bool m_fullReset;
    bool unknown505;
    float unknown508;
    float unknown50c;
    float unknown510;
    float unknown514;
    float unknown518;
    PAD = mac 0x4, win 0x4, android 0x4;
    StartPosObject* m_startPos;
    CheckpointObject* m_startPosCheckpoint;
    EndPortalObject* m_endPortal;
    cocos2d::CCArray* m_checkpoints;
    cocos2d::CCArray* m_speedObjects;
    cocos2d::CCArray* m_allSpeedObjects;
    cocos2d::CCArray* unk344;
    cocos2d::CCSprite* unk348;
    float m_backgroundRepeat;
    bool unk350;
    cocos2d::CCArray* unk354;
    cocos2d::CCArray* unk358;
    cocos2d::CCArray* m_objectsToUpdate;
    cocos2d::CCArray* unk360;
    bool m_isMute;
    bool unk365;
    bool unk366;
    bool unk367;
    bool unk368;
    bool unk369;
    bool unk36A;
    bool unk36B;
    cocos2d::CCArray* m_screenRingObjects;
    cocos2d::CCParticleSystemQuad* m_particleSystem;
    cocos2d::CCDictionary* m_pickedUpItems;
    cocos2d::CCArray* m_circleWaves;
    cocos2d::CCArray* unk37C;
    AudioEffectsLayer* m_audioEffectsLayer;
    float unknown5c0;
    float unknown5c4;
    GJGroundLayer* m_bottomGround;
    GJGroundLayer* m_topGround;
    PAD = mac 0x8, win 0x8, android 0x8;
    bool m_isDead;
    bool m_startCameraAtCorner;
    bool m_cameraYLocked;
    bool m_cameraXLocked;
    bool unknown5e4;
    int m_ballFrameSeed;
    float unknown5ec;
    float m_lockGroundToCamera;
    float unknown5f4;
    float m_levelLength;
    float m_realLevelLength;
    cocos2d::CCLabelBMFont* m_attemptLabel;
    cocos2d::CCLabelBMFont* m_percentLabel;
    bool m_isCameraShaking;
    float m_currentShakeStrength;
    float m_currentShakeInterval;
    double m_lastShakeTime;
    cocos2d::CCPoint m_cameraShakeOffset;
    bool unk3E0;
    float m_backgroundScrollOffset;
    float m_cameraFlip;
    bool unk3EC;
    int unk3F0;
    cocos2d::CCDictionary* m_particleSystemsPlist;
    cocos2d::CCDictionary* unk3F8;
    cocos2d::CCArray* m_particleSystems;
    cocos2d::CCNode* unk400;
    cocos2d::CCSprite* m_sliderGrooveSprite;
    cocos2d::CCSprite* m_sliderBarSprite;
    cocos2d::CCSize m_sliderSize;
    int unknown680;
    int m_activeGravityEffects;
    int m_gravityEffectStatus; // ??
    PAD = mac 0x4, win 0x4, android 0x4;
    cocos2d::CCArray* m_gravitySprites;
    bool unk428;
    bool m_shouldRecordActions;
    bool unk42A;
    bool m_isPaused;
    bool unk42C;
    bool m_isPlayer2Frozen;
    gd::string m_previousRecords;
    cocos2d::CCArray* m_replayInputs;
    double m_time;
    int unknown6b8;
    int unknown6bc;
    bool unk460;
    bool m_isAudioMeteringSupported;
    cocos2d::CCDictionary* unk464;
    gd::map<short, bool> m_hasColors;
    bool m_collisionDisabled;
    bool unknown701;
    GameObject* m_latestVehicle;
    GameObject* m_dualObject;
    bool m_isFlipped;
    float m_mirrorTransition;
    UILayer* m_UILayer;
    GJGameLevel* m_level;
    cocos2d::CCPoint m_cameraPosition;
    bool m_isTestMode;
    bool m_isPracticeMode;
    bool unk496;
    bool unk497;
    cocos2d::CCArray* unk498;
    bool m_unk49C;
    cocos2d::CCPoint m_playerStartPosition;
    int m_currentAttempt;
    int m_jumpCount;
    bool unk4B0;
    float m_totalTime;
    int m_attemptJumpCount;
    bool unk4BC;
    bool m_hasLevelCompleteMenu;
    bool m_hasCompletedLevel;
    bool m_delayedResetLevel;
    int m_lastDeathPercent;
    bool unk4C4;
    PAD = mac 0xb, win 0xb, android 0xb;
    bool unk4D0;
    bool unk4D1;
    cocos2d::CCArray* unk4D4;
    cocos2d::CCDictionary* unk4D8;
    double m_inlineCalculatedKickTime;
    double m_accumulatedKickDeltaTime;
    double m_unusedKickDouble;
    bool m_shouldTryToKick;
    float m_kickCheckDeltaSnapshot;
    int m_accumulatedKickCounter;
    PAD = mac 0x4, win 0x4, android 0x8;
    double unk508;
    PAD = mac 0x8, win 0x8, android 0x8;
    double unk518;
    double unk520;
    PAD = mac 0x4, win 0x4, android 0x4;
    bool m_hasGlitter;
    bool m_isBgEffectOff;
    bool unk52F;
    GameObject* m_antiCheatObject;
    bool m_antiCheatPassed;
    bool unk535;
    bool m_disableGravityEffect;
}

[[link(android)]]
class PlayerCheckpoint : cocos2d::CCNode {
    // virtual ~PlayerCheckpoint() = mac 0x80760; inlined on windows
    static PlayerCheckpoint* create() = mac 0x7e8c0, win 0x20dc40;

    cocos2d::CCPoint m_position;
    float m_yVelocity;
    bool m_isUpsideDown;
    bool m_isShip;
    bool m_isBall;
    bool m_isUFO;
    bool m_isWave;
    bool m_isRobot;
    bool m_isSpider;
    bool m_isOnGround;
    int m_hasGhostTrail;
    bool m_small;
    float m_speed;
    bool m_hidden;
}

[[link(android)]]
class PlayerObject : GameObject, AnimatedSpriteDelegate {
    virtual ~PlayerObject() = mac 0x217220, win 0x1e6be0;
    virtual void update(float) = mac 0x218bf0, win 0x1e8200;
    virtual void setScaleX(float) = mac 0x22e7f0, win 0x1fa7a0;
    virtual void setScaleY(float) = mac 0x22e830, win 0x1fa7e0;
    virtual void setScale(float) = mac 0x22e870, win 0x1fa820;
    virtual void setPosition(cocos2d::CCPoint const&) = mac 0x22c8b0, win 0x1f7370;
    virtual void setVisible(bool) = mac 0x22e8b0, win 0x1fa860;
    virtual void setRotation(float) = mac 0x22e6e0, win 0x1fa650;
    virtual void setOpacity(unsigned char) = mac 0x22d400, win 0x1f7d40;
    virtual void setColor(cocos2d::_ccColor3B const&) = mac 0x22cdf0, win 0x1f77f0;
    virtual void setFlipX(bool) = mac 0x22e720, win 0x1fa690;
    virtual void setFlipY(bool) = mac 0x22e7b0, win 0x1fa740;
    virtual void resetObject() = mac 0x223170, win 0x1eecd0;
    virtual cocos2d::CCPoint getRealPosition() = mac 0x22d5f0, win 0x1f7e20;
    virtual void getOrientedBox() = mac 0x22dee0, win 0x1f95d0;
    virtual void animationFinished(char const*) = mac 0x22e9d0, win 0x1fa8a0;
    void activateStreak() = mac 0x21aef0, win 0x1f9080;
    void addAllParticles() = mac 0x2189b0, win 0x1e7d60;
    void addToTouchedRings(GameObject*) = mac 0x22b800;
    void boostPlayer(float) = mac 0x21d6b0, win 0x1f8f30;
    void bumpPlayer(float, int) = mac 0x22d890;
    void buttonDown(PlayerButton) = mac 0x22b7e0;
    void checkSnapJumpToObject(GameObject*) = mac 0x2217f0, win 0x1ece70;
    bool collidedWithObject(float fl, GameObject* obj) {
        auto rect = obj->getObjectRect();
        return collidedWithObject(fl, obj, rect);
    }
    bool collidedWithObject(float, GameObject*, cocos2d::CCRect) = mac 0x21f0b0, win 0x1ebdd0;
    bool collidedWithSlope(float, GameObject*, bool) = mac 0x21d8d0;
    void convertToClosestRotation(float) = mac 0x21c860, win 0x1e9ac0;
    void copyAttributes(PlayerObject*) = mac 0x22dc70, win 0x1f93f0;
    static PlayerObject* create(int, int, cocos2d::CCLayer*) = mac 0x217260, win 0x1e6cf0;
    void deactivateParticle() = mac 0x21a540, win 0x1e8f50;
    void deactivateStreak(bool) = mac 0x218b30;
    void fadeOutStreak2(float) = mac 0x225890, win 0x1f9110;
    void flashPlayer(float, float, cocos2d::_ccColor3B, cocos2d::_ccColor3B) = mac 0x221c80;
    void flipGravity(bool, bool) = mac 0x21c090, win 0x1f59d0;
    void flipMod() = mac 0x21a4c0;
    void getActiveMode() = mac 0x22b950, win 0x1f5df0;
    float getModifiedSlopeYVel() = mac 0x21bff0, win 0x1ea870;
    void getOldPosition(float) = mac 0x21a830;
    void getSecondColor() = mac 0x22cee0;
    void gravityDown() = mac 0x22e930;
    void gravityUp() = mac 0x22e900;
    void hardFlipGravity() = mac 0x22b860;
    void hitGround(bool) = mac 0x220a30;
    void incrementJumps() = mac 0x21c050, win 0x1e9a20;
    bool init(int, int, cocos2d::CCLayer*) = mac 0x2172e0, win 0x1e6da0;
    void isBoostValid(float) = mac 0x21d650, win 0x1ea810;
    void isFlying() = mac 0x21a4e0, win 0x1f5dc0;
    void isSafeFlip(float) = mac 0x2209f0;
    void isSafeMode(float) = mac 0x2209b0;
    void isSafeSpiderFlip(float) = mac 0x221be0;
    void levelFlipFinished() = mac 0x21b060, win 0x1e8e70;
    bool levelFlipping() = mac 0x21a510, win 0x1f6820;
    void levelWillFlip() = mac 0x21b020;
    void loadFromCheckpoint(PlayerCheckpoint*) = mac 0x22e420, win 0x1fa080;
    void lockPlayer() = mac 0x22d680;
    void logValues() = mac 0x221220;
    void modeDidChange() = mac 0x22bfd0;
    void placeStreakPoint() = mac 0x21af90, win 0x1f95e0;
    void playBurstEffect() = mac 0x21c780, win 0x1f6790;
    void playDeathEffect() = mac 0x225930, win 0x1efbe0;
    void playDynamicSpiderRun() = mac 0x222ec0, win 0x1f9d80;
    void playerDestroyed(bool) = mac 0x2256d0, win 0x1efaa0;
    bool playerIsFalling() = mac 0x21c730, win 0x1f5d60;
    void playerTeleported() = mac 0x22b840;
    void playingEndEffect() = mac 0x22d7e0;
    void postCollision(float) = mac 0x21cd10, win 0x1e9f50;
    void preCollision() = mac 0x21ccc0;
    void preSlopeCollision(float, GameObject*) = mac 0x21ec80;
    void propellPlayer(float) = mac 0x22d8e0, win 0x1f8b50;
    void pushButton(PlayerButton) = mac 0x22aa00, win 0x1f4e40;
    void pushDown() = mac 0x22dbd0;
    void pushPlayer(float) = mac 0x22dbb0;
    void releaseButton(PlayerButton) = mac 0x22b6f0, win 0x1f4f70;
    void removeAllParticles() = mac 0x218ac0;
    void removePendingCheckpoint() = mac 0x2237b0, win 0x1fa260;
    void resetAllParticles() = mac 0x21adb0, win 0x1e8ef0;
    void resetCollisionLog() = mac 0x21cc20;
    void resetPlayerIcon() = mac 0x22be00, win 0x1f65e0;
    void resetStateVariables() = mac 0x223760;
    void resetStreak() = mac 0x21ae10, win 0x1e8d50;
    void ringJump(GameObject*) = mac 0x22abf0, win 0x1f4ff0;
    void runBallRotation(float) = mac 0x21ca10, win 0x1e9d10;
    void runBallRotation2() = mac 0x21cb10;
    void runNormalRotation() = mac 0x21c960, win 0x1e9c50;
    void runRotateAction(bool) = mac 0x21c570, win 0x1e9bf0;
    void saveToCheckpoint(PlayerCheckpoint*) = mac 0x22e2f0, win 0x1f9ee0;
    void setSecondColor(cocos2d::_ccColor3B const&) = mac 0x219610, win 0x1f7870;
    void setupStreak() = mac 0x218720, win 0x1e7e90;
    void spawnCircle() = mac 0x2251b0;
    void spawnCircle2() = mac 0x2252a0;
    void spawnDualCircle() = mac 0x2255c0;
    void spawnFromPlayer(PlayerObject*) = mac 0x22dde0, win 0x1f9540;
    void spawnPortalCircle(cocos2d::_ccColor3B, float) = mac 0x225350, win 0x1ef680;
    void spawnScaleCircle() = mac 0x225480, win 0x1ef810;
    void specialGroundHit() = mac 0x22dbf0;
    void speedDown() = mac 0x22e970;
    void speedUp() = mac 0x22e950;
    void spiderTestJump(bool) = mac 0x21b160, win 0x1ed360;
    void startDashing(GameObject*) = mac 0x221d70;
    void stopBurstEffect() = mac 0x22c680, win 0x1f6810;
    void stopDashing() = mac 0x222990, win 0x1ee6e0;
    void stopRotation(bool) = mac 0x21c830, win 0x1e9aa0;
    void storeCollision(bool, int) = mac 0x21cc60;
    void switchedToMode(GameObjectType) = mac 0x22b9a0, win 0x1f6f70;
    void testForMoving(float, GameObject*) = mac 0x21eb70;
    void toggleBirdMode(bool) = mac 0x224070, win 0x1f6050;
    void toggleDartMode(bool) = mac 0x2243f0, win 0x1f62c0;
    void toggleFlyMode(bool) = mac 0x223820, win 0x1f5e40;
    void toggleGhostEffect(GhostType) = mac 0x225000, win 0x1f8930;
    void togglePlayerScale(bool) = mac 0x224bd0, win 0x1f9640;
    void toggleRobotMode(bool) = mac 0x223c70, win 0x1f6a10;
    void toggleRollMode(bool) = mac 0x223b20, win 0x1f68e0;
    void toggleSpiderMode(bool) = mac 0x224830, win 0x1f94d1;
    void toggleVisibility(bool) = mac 0x21abf0, win 0x1e8c30;
    void touchedObject(GameObject*) = mac 0x22e660;
    void tryPlaceCheckpoint() = mac 0x21a950, win 0x1fa2d0;
    void updateCheckpointMode(bool) = mac 0x218980;
    void updateCheckpointTest() = mac 0x21a890, win 0x1e8b50;
    void updateCollide(bool, int) = mac 0x220f10;
    void updateCollideBottom(float, int) = mac 0x221790;
    void updateCollideTop(float, int) = mac 0x221c20;
    void updateDashAnimation() = mac 0x21a570, win 0x1eea80;
    void updateDashArt() = mac 0x222520, win 0x1ee3c0;
    void updateGlowColor() = mac 0x22cf10;
    void updateJump(float) = mac 0x219680, win 0x1e8f80;
    void updateJumpVariables() = mac 0x21a740;
    void updatePlayerBirdFrame(int) = mac 0x22bfe0, win 0x1f81a0;
    void updatePlayerDartFrame(int) = mac 0x22c260, win 0x1f8580;
    void updatePlayerFrame(int) = mac 0x22c470, win 0x1f7e40;
    void updatePlayerGlow() = mac 0x22bc50, win 0x1f9290;
    void updatePlayerRobotFrame(int) = mac 0x22d620, win 0x1f8550;
    void updatePlayerRollFrame(int) = mac 0x22c6a0, win 0x1f83a0;
    void updatePlayerScale() = mac 0x22b8b0, win 0x1f9200;
    void updatePlayerShipFrame(int) = mac 0x22ba40, win 0x1f7ff0;
    void updatePlayerSpiderFrame(int) = mac 0x22d650;
    void updatePlayerSpriteExtra(gd::string) = mac 0x218440, win 0x1f8730;
    void updateRobotAnimationSpeed() = mac 0x22df40, win 0x1f9b80;
    void updateRotation(float) = mac 0x2214b0, win 0x1ebc00;
    void updateRotation(float, float) = mac 0x221230, win 0x1ebce0;
    void updateShipRotation(float) = mac 0x221310, win 0x1eba60;
    void updateShipSpriteExtra(gd::string) = mac 0x218510, win 0x1f8830;
    void updateSlopeRotation(float) = mac 0x221030;
    void updateSlopeYVelocity(float) = mac 0x22e920;
    void updateSpecial(float) = mac 0x21a790, win 0x1e8ab0;
    void updateStateVariables() = mac 0x21a770;
    void updateTimeMod(float) = mac 0x2185e0, win 0x1f9a20;
    void usingWallLimitedMode() = mac 0x22df00;
    void yStartDown() = mac 0x22e9b0;
    void yStartUp() = mac 0x22e990;

    PAD = mac 0x14, win 0x14, android 0x10;
    bool m_unk480;
    cocos2d::CCNode* m_unk484;
    cocos2d::CCDictionary* m_collisionLog;
    cocos2d::CCDictionary* m_collisionLog1;
    GameObject* m_collidedSlope;
    PAD = mac 0x30, win 0x1c, android 0x1c;
    bool m_unk4B0;
    cocos2d::CCSprite* m_unk4B4;
    int m_collidedGroundObjectUniqueID;
    int m_collidedCeilObjectUniqueID;
    PAD = mac 0x14, win 0x14, android 0x14;
    bool m_unk4D4;
    cocos2d::CCArray* m_particleSystems;
    bool m_hasGlow;
    bool m_isHidden;
    int m_hasGhostTrail;
    GhostTrailEffect* m_ghostTrail;
    cocos2d::CCSprite* m_iconSprite;
    cocos2d::CCSprite* m_iconSpriteSecondary;
    cocos2d::CCSprite* m_iconSpriteWhitener;
    cocos2d::CCSprite* m_iconGlow;
    cocos2d::CCSprite* m_vehicleSprite;
    cocos2d::CCSprite* m_vehicleSpriteSecondary;
    cocos2d::CCSprite* m_unk500;
    cocos2d::CCSprite* m_vehicleSpriteWhitener;
    cocos2d::CCSprite* m_vehicleGlow;
    cocos2d::CCSprite* m_unk50C;
    cocos2d::CCMotionStreak* m_regularTrail;
    HardStreak* m_waveTrail;
    double m_xVelocity;
    double m_jumpAccel;
    double m_gravity;
    double m_unknown20;
    bool m_unk538;
    bool m_unk539;
    bool m_unk53A;
    bool m_unk53B;
    bool m_isInPlayLayer;
    bool m_unk53D;
    bool m_unk53E;
    bool m_unk53F;
    bool m_isCheckpointQueued;
    PAD = mac 0xf, win 0xf, android 0xf;
    double m_lastJumpTime;
    double m_unk558;
    double m_unk560;
    PAD = mac 0x1c, win 0x1c, android 0x1c;
    float m_decelerationRate;
    PAD = mac 0x13, win 0x13, android 0x13;
    bool m_hasHitRing;
    GameObject* m_objectSnappedTo;
    CheckpointObject* m_checkpoint;
    int m_unknown6a0;
    GJRobotSprite* m_robotSprite;
    GJSpiderSprite* m_spiderSprite;
    bool m_unk5B0;
    cocos2d::CCParticleSystemQuad* m_playerGroundParticles;
    cocos2d::CCParticleSystemQuad* m_unk5B8;
    cocos2d::CCParticleSystemQuad* m_shipBoostParticles;
    cocos2d::CCParticleSystemQuad* m_vehicleGroundParticles;
    cocos2d::CCParticleSystemQuad* m_unk5C4;
    cocos2d::CCParticleSystemQuad* m_robotJumpParticles;
    cocos2d::CCParticleSystemQuad* m_unk5CC;
    void* m_unk5D0;
    cocos2d::CCParticleSystemQuad* m_unk5D4;
    cocos2d::CCParticleSystemQuad* m_unk5D8;
    PAD = mac 0x20, win 0x20, android 0x20;
    // int m_streakID;
    // float m_wellIdk;
    // PAD = win 0x10;
    bool m_unk5FC;
    bool m_unk5FD;
    bool m_hasHitPortal;
    PAD = mac 0xb, win 0xb, android 0xb;
    bool m_unknown73d;
    cocos2d::_ccColor3B m_unknown73e;
    cocos2d::_ccColor3B m_unknown741;
    bool m_isHolding;
    bool m_hasJustHeld;
    bool m_isHolding2;
    bool m_hasJustHeld2;
    bool m_unk615;
    bool m_unk616;
    int m_unk618;
    float m_unk61C;
    int m_unk620;
    bool m_canRobotJump;
    double m_yVelocity;
    bool m_isOnSlope;
    bool m_wasOnSlope;
    float m_unk634;
    bool m_isShip;
    bool m_isBird;
    bool m_isBall;
    bool m_isDart;
    bool m_isRobot;
    bool m_isSpider;
    bool m_isUpsideDown;
    bool m_isDead;
    bool m_isOnGround;
    bool m_isDashing;
    float m_vehicleSize;
    float m_playerSpeed;
    cocos2d::CCPoint m_unk64C;
    cocos2d::CCPoint m_lastPortalPos;
    cocos2d::CCLayer* m_unk65C;
    bool m_isSliding;
    bool m_isRising;
    bool m_isLocked;
    cocos2d::CCPoint m_lastGroundedPos;
    cocos2d::CCArray* m_touchingRings;
    GameObject* m_lastActivatedPortal;
    bool m_unk674;
    bool m_unk675;
    cocos2d::ccColor3B m_playerColor1;
    cocos2d::ccColor3B m_playerColor2;
    cocos2d::CCPoint m_position;
    bool m_unk684;
    bool m_unk685;
    double m_unk688;
    PAD = win 0x4, android 0x4;
    float m_meteringValue;
    float m_groundHeight;
    float m_unk69C;
    PAD = win 0x4, android 0x4;
    std::array<float, 200> m_unk6A4;
    PAD = win 0x1c, android 0x1c;
}

[[link(android)]]
class PointNode : cocos2d::CCObject {
    static PointNode* create(cocos2d::CCPoint point) = win 0x14ec80;

    cocos2d::CCPoint m_point;
}

[[link(android)]]
class ProfilePage : FLAlertLayer, FLAlertLayerProtocol, LevelCommentDelegate, CommentUploadDelegate, UserInfoDelegate, UploadActionDelegate, UploadPopupDelegate, LeaderboardManagerDelegate {
    static ProfilePage* create(int accountID, bool idk) = mac 0x45eed0, win 0x20ee50;
<<<<<<< HEAD
    ProfilePage() = win 0x20e920;
    virtual void getUserInfoFailed(int) = mac 0x463FB0, win 0x2133e0;
    virtual void userInfoChanged(GJUserScore*) = mac 0x464070, win 0x213430;
=======
>>>>>>> 3500ce98
    bool init(int accountID, bool idk) = mac 0x45f170, win 0x20ef00;
    void onYoutube(cocos2d::CCObject*) = mac 0x462360, win 0x212e80;
    void onTwitter(cocos2d::CCObject*) = mac 0x462500, win 0x212fe0;
    void onTwitch(cocos2d::CCObject*) = mac 0x4626a0, win 0x213140;
    void onCommentHistory(cocos2d::CCObject*) = mac 0x462840, win 0x211d10;
    void onSendMessage(cocos2d::CCObject*) = mac 0x462870, win 0x211d40;
    void onFriend(cocos2d::CCObject*) = mac 0x4628c0, win 0x211f30;
    void onBlockUser(cocos2d::CCObject*) = mac 0x462b60, win 0x212130;
    void onMyLevels(cocos2d::CCObject*) = mac 0x462d70, win 0x211bb0;
    void onMessages(cocos2d::CCObject*) = mac 0x462f10, win 0x2132c0;
    void onFriends(cocos2d::CCObject*) = mac 0x462f60, win 0x2132f0;
    void onRequests(cocos2d::CCObject*) = mac 0x462fb0, win 0x213320;
    void onSettings(cocos2d::CCObject*) = mac 0x463000, win 0x2132a0;
    void onComment(cocos2d::CCObject*) = mac 0x463020, win 0x211e10;
    void onUpdate(cocos2d::CCObject*) = mac 0x460150, win 0x20fa20;
    void onClose(cocos2d::CCObject*) = mac 0x45fd20, win 0x49C60;
    void loadPageFromUserInfo(GJUserScore* score) = mac 0x460480, win 0x210040;

    virtual void registerWithTouchDispatcher() = mac 0x464a60, win 0x16990;
    virtual void keyBackClicked() = mac 0x464A60, win 0x49C80;
    virtual void show() = mac 0x4639c0, win 0x212d60;
    virtual void FLAlert_Clicked(FLAlertLayer*, bool) = mac 0x463340, win 0x2128B0;
    virtual void updateUserScoreFinished() = mac 0x463850, win 0x212C30;
    virtual void updateUserScoreFailed() = mac 0x463920, win 0x212D20;
    virtual void getUserInfoFinished(GJUserScore*) = mac 0x463cd0, win 0x213350;
    virtual void getUserInfoFailed(int) = mac 0x463FB0, win 0x2133e0;
    virtual void userInfoChanged(GJUserScore*) = mac 0x464070, win 0x213430;
    virtual void loadCommentsFinished(cocos2d::CCArray*, char const*) = mac 0x464250, win 0x213940;
    virtual void loadCommentsFailed(char const*) = mac 0x464340, win 0x2139A0;
    virtual void setupPageInfo(gd::string, char const*) = mac 0x464410, win 0x213A00;
    virtual void commentUploadFinished(int) = mac 0x464770, win 0x213B90;
    virtual void commentUploadFailed(int, CommentError) = mac 0x464800, win 0x213C40;
    virtual void commentDeleteFailed(int, int) = mac 0x4648e0, win 0x213D20;
    virtual void onClosePopup(UploadActionPopup*) = mac 0x463510, win 0x2129F0;
    virtual void uploadActionFinished(int, int) = mac 0x463570, win 0x212A30;
    virtual void uploadActionFailed(int, int) = mac 0x463710, win 0x212B20;

    GJUserScore* m_score;
    int m_accountID;
    PAD = mac 0x44, win 0x38, android 0x24;
    cocos2d::CCArray* m_buttons;
}

[[link(android)]]
class PulseEffectAction : cocos2d::CCNode {
    static PulseEffectAction* createFromString(gd::string) = mac 0x179e90, win 0x1198a0;
    gd::string getSaveString() = mac 0x17a850, win 0x119e70;
}

[[link(android)]]
class RateLevelDelegate {
    virtual void rateLevelClosed() {}
}

[[link(android)]]
class RateStarsLayer : FLAlertLayer, UploadPopupDelegate, UploadActionDelegate {
    bool m_uploadFinished;
    bool m_isModSuggest;
    bool m_selectedFeature;
    CCMenuItemSpriteExtra* m_confirmBtn;
    cocos2d::CCArray* m_starBtns;
    cocos2d::CCSprite* m_difficultySprite;
    int m_levelID;
    int m_selectedRating;
    bool m_selectedCoin;
    cocos2d::CCSprite* m_featureSprite;
    UploadActionPopup* m_rateAction;
    RateLevelDelegate* m_rateDelegate;

    static RateStarsLayer* create(int levelID, bool isModSuggest) = mac 0x135e50, win 0x2155f0;
    bool init(int levelID, bool isModSuggest) = mac 0x136050, win 0x2156a0;
}

class RateLevelLayer : FLAlertLayer {
    RateLevelLayer() = win 0x214a80;
    virtual ~RateLevelLayer() = win 0x214b40;

    bool init(int levelID) = win 0x214cb0;
}

[[link(android)]]
class RetryLevelLayer {
    static RetryLevelLayer* create() = mac 0x28dd60, win 0x216390;
}

[[link(android)]]
class RewardsPage : FLAlertLayer {
    virtual bool init() = mac 0xf3800, win 0x2178F0;
}

[[link(android)]]
class RingObject : EffectGameObject {
    bool create(char const*) = win 0x252220;
    bool init(char const*) = win 0x2522E0;
    void spawnCircle() = win 0x2523A0;
    virtual void setRotation(float) = win 0x252640;
    virtual void setScale(float) = win 0x252580;
    virtual void resetObject() = win 0x252560;
    virtual void customObjectSetup(gd::map<gd::string, gd::string>&) = win 0x2526A0;
    virtual gd::string getSaveString() = win 0x2527F0;
    virtual void powerOnObject() = win 0x252360;
    virtual void powerOffObject() = win 0xe5d60; // same as GameObject
    virtual void setRScale(float) = win 0x2525D0;
    virtual void triggerActivated(float) = win 0x252350;
}

[[link(android)]]
class ScrollingLayer : cocos2d::CCLayerColor {
    static ScrollingLayer* create(cocos2d::CCSize, cocos2d::CCPoint, float) = mac 0x41a900, win 0x2d8e0;
    PAD = win 0x28;
    float m_layerHeight;
    PAD = win 0x4;
    cocos2d::CCLayer* m_scrollLayer;
    cocos2d::CCNode* m_parent;
}

[[link(android)]]
class SelectArtLayer {
    static SelectArtLayer* create(SelectArtType type) = win 0x174b00;
}

[[link(android)]]
class SelectFontLayer : FLAlertLayer {
    static SelectFontLayer* create(LevelEditorLayer* lel) = win 0x137270;
    bool init(LevelEditorLayer* lel) = win 0x137310;
    void onChangeFont(cocos2d::CCObject* sender) = win 0x1379b0;
    void updateFontLabel() = win 0x137880;
    // Shared with many other classes
    void onClose(cocos2d::CCObject* sender) = win 0x137a30;
    // Shared with many other classes
    virtual void keyBackClicked() = win 0x137a60;
    virtual ~SelectFontLayer() = win 0x1371b0;

    int m_selectedFont;
    LevelEditorLayer* m_editorLayer;
    cocos2d::CCLabelBMFont* m_fontLabel;
}

[[link(android)]]
class SetGroupIDLayer : FLAlertLayer, TextInputDelegate {
    bool init(GameObject* object, cocos2d::CCArray* objects) = mac 0x1947c0, win 0x22b670; 
    void onNextGroupID1(cocos2d::CCObject*) = mac 0x1967a0, win 0x22d790;
    void textChanged(CCTextInputNode*) = mac 0x197af0, win 0x22d610;
    void updateGroupIDLabel() = mac 0x197260, win 0x22e450;
    ~SetGroupIDLayer() = mac 0x194410, win 0x22b4d0;
    void updateEditorLayerID() = win 0x22e0b0;
    void updateEditorLayerID2() = win 0x22e110;
    void updateZOrder() = win 0x22e3d0;
    void onAddGroup(cocos2d::CCObject* sender) = mac 0x1967d0, win 0x22de20;
    void onClose(cocos2d::CCObject* sender) = mac 0x1966a0, win 0x22e830;
    void onEditorLayer(cocos2d::CCObject* sender) = win 0x22d690, mac 0x196800;
    void onEditorLayer2(cocos2d::CCObject* sender) = win 0x22d710, mac 0x196a40;
    void onZOrder(cocos2d::CCObject* sender) = win 0x22de80, mac 0x196920;

    GameObject* m_targetObject;
    cocos2d::CCArray* m_targetObjects;
    cocos2d::CCArray* m_array0;
    cocos2d::CCArray* m_array1;
    cocos2d::CCLabelBMFont* m_editorLayerText;
    cocos2d::CCLabelBMFont* m_editorLayer2Text;
    cocos2d::CCLabelBMFont* m_zOrderText;
    CCTextInputNode* m_groupIDInput;
    int m_groupIDValue;
    int m_editorLayerValue;
    int m_editorLayer2Value;
    int m_zOrderValue;
    ZLayer m_zLayerValue;
    bool m_unk204;
    bool m_unk205;
    bool m_highDetail;
    bool m_dontFade;
    bool m_dontEnter;
    void* m_somePointerProlly;
    bool m_groupParent;
    bool m_hasEditedGroups;
    int m_unknown;
}

[[link(android)]]
class SetIDLayer {
    static SetIDLayer* create(GameObject*) = mac 0x168f20, win 0x22eb90;
}

[[link(android)]]
class SetIDPopup : FLAlertLayer, TextInputDelegate {
    void valueChanged() = win 0x10a60;

    bool init(int, int, int, gd::string, gd::string, bool, int) = win 0x143270;

    static SetIDPopup *create(int, int, int, gd::string, gd::string, bool, int) = win 0x143130;
}

[[link(android)]]
class SetIDPopupDelegate {
    virtual void setIDPopupClosed(SetIDPopup*, int) {}
}

[[link(android)]]
class SetItemIDLayer {
    static SetItemIDLayer* create(EffectGameObject*, cocos2d::CCArray*) = mac 0x5a830;
}

[[link(android)]]
class SetTargetIDLayer {
    static SetTargetIDLayer* create(EffectGameObject*, cocos2d::CCArray*, gd::string) = mac 0x159d20;
    void onTargetIDArrow(cocos2d::CCObject*) = mac 0x15aed0;
    void textChanged(CCTextInputNode*) = mac 0x15b6c0;
    void updateTargetID() = mac 0x15b4a0;
}

[[link(android)]]
class SetTextPopupDelegate {
    virtual void setIDPopupClosed(void*, gd::string) {}
}

[[link(android)]]
class SetupAnimationPopup : FLAlertLayer {
    static SetupAnimationPopup* create(EffectGameObject*, cocos2d::CCArray*) = mac 0x208b70;
    void onTargetIDArrow(cocos2d::CCObject*) = mac 0x209fc0;
    void textChanged(CCTextInputNode*) = mac 0x20ab30;
    void updateTargetID() = mac 0x20a910;
}

[[link(android)]]
class SetupCollisionTriggerPopup : FLAlertLayer {
    static SetupCollisionTriggerPopup* create(EffectGameObject*, cocos2d::CCArray*) = mac 0x1d6120;
    void onTargetIDArrow(cocos2d::CCObject*) = mac 0x1d77b0;
    void textChanged(CCTextInputNode*) = mac 0x1d84d0;
    void updateTargetID() = mac 0x1d82b0;
    bool init(EffectGameObject*, cocos2d::CCArray*) = win 0x2341f0;
    void onClose(cocos2d::CCObject*) = win 0x235970;
}

[[link(android)]]
class SetupCountTriggerPopup : FLAlertLayer {
    static SetupCountTriggerPopup* create(EffectGameObject*, cocos2d::CCArray*) = mac 0x15c6c0;
    void onTargetIDArrow(cocos2d::CCObject*) = mac 0x15dd40;
    void textChanged(CCTextInputNode*) = mac 0x15e9a0;
    void updateTargetID() = mac 0x15e8a0;
}

[[link(android)]]
class SetupInstantCountPopup : FLAlertLayer {
    static SetupInstantCountPopup* create(EffectGameObject*, cocos2d::CCArray*) = mac 0x352c10;
    void onTargetIDArrow(cocos2d::CCObject*) = mac 0x354520;
    void textChanged(CCTextInputNode*) = mac 0x355270;
    void updateTargetID() = mac 0x355170;
}

[[link(android)]]
class SetupInteractObjectPopup : FLAlertLayer {
    static SetupInteractObjectPopup* create(EffectGameObject*, cocos2d::CCArray*) = mac 0x29a400;
    void onTargetIDArrow(cocos2d::CCObject*) = mac 0x29bbc0;
    void textChanged(CCTextInputNode*) = mac 0x29c2b0;
    void updateTargetID() = mac 0x29c120;
}

[[link(android)]]
class SetupObjectTogglePopup : FLAlertLayer {
    static SetupObjectTogglePopup* create(EffectGameObject*, cocos2d::CCArray*) = mac 0x1c0860;
    bool init(EffectGameObject*, cocos2d::CCArray*) = mac 0x1c0a40;
    void onTargetIDArrow(cocos2d::CCObject*) = mac 0x1c1c40;
    void textChanged(CCTextInputNode*) = mac 0x1c2660;
    void updateTargetID() = mac 0x1c2440;
}

[[link(android)]]
class SetupOpacityPopup : FLAlertLayer {
    static SetupOpacityPopup* create(EffectGameObject*, cocos2d::CCArray*) = mac 0x32b70, win 0x23ba30;
    void onTargetIDArrow(cocos2d::CCObject*) = mac 0x340a0;
    void textChanged(CCTextInputNode*) = mac 0x34a60;
    void updateTargetID() = mac 0x34760;
}

[[link(android)]]
class SetupPickupTriggerPopup : FLAlertLayer {
    static SetupPickupTriggerPopup* create(EffectGameObject*, cocos2d::CCArray*) = mac 0x35e70, win 0x23d4a0;
    bool init(EffectGameObject* obj, cocos2d::CCArray* arr) = win 0x23d550, mac 0x36070;
    void onItemIDArrow(cocos2d::CCObject*) = mac 0x37100;
    void onNextItemID(cocos2d::CCObject*) = mac 0x37260;
    void textChanged(CCTextInputNode*) = mac 0x37ca0;
    void updateItemID() = mac 0x37ab0, win 0x23e4f0;

    PAD = win 0xc, mac 0x18;
    CCTextInputNode* m_itemIDInput;
    CCTextInputNode* m_countInput;
}

[[link(android)]]
class SetupPulsePopup : FLAlertLayer, cocos2d::extension::ColorPickerDelegate, TextInputDelegate, GJSpecialColorSelectDelegate {
    virtual void colorValueChanged(cocos2d::ccColor3B color) = win 0x242660, mac 0x1ec680;
    SetupPulsePopup() {}

    bool init(EffectGameObject* triggerObj, cocos2d::CCArray* triggerObjs) = win 0x23e980, mac 0x1e7010;
    void updateColorValue() = win 0x2426b0;
    void onSelectPulseMode(cocos2d::CCObject*) = win 0x241420, mac 0x1eb020;
    void updatePulseMode() = win 0x242cf0;


    cocos2d::extension::CCControlColourPicker* m_colorPicker;
    PAD = win 0x30, mac 0x60, android 0x30;
    cocos2d::CCSprite* m_currentColorSpr;
    cocos2d::CCSprite* m_prevColorSpr;
    PAD = win 0x64, mac 0xac, android 0x64;
    int m_pulseMode; // 0x38c on mac
}

[[link(android)]]
class SetupRotatePopup : FLAlertLayer {
    void onClose(cocos2d::CCObject*) = win 0x244150;
    virtual void keyBackClicked() = win 0x2441a0;
}

[[link(android)]]
class SetupShakePopup : FLAlertLayer {
    static SetupShakePopup* create(EffectGameObject*, cocos2d::CCArray*) = mac 0x3adc00;
}

[[link(android)]]
class SetupSpawnPopup : FLAlertLayer {
    static SetupSpawnPopup* create(EffectGameObject*, cocos2d::CCArray*) = mac 0x139790;
    void createToggleButton(gd::string, cocos2d::SEL_MenuHandler, bool, cocos2d::CCMenu*, cocos2d::CCPoint, cocos2d::CCArray*) = mac 0x13b0e0;
    void onTargetIDArrow(cocos2d::CCObject*) = mac 0x13ad80;
    void textChanged(CCTextInputNode*) = mac 0x13b990;
    void updateTargetID() = mac 0x13b770;

    EffectGameObject* m_selectedObject;
    cocos2d::CCArray* m_selectedArray;
    CCTextInputNode* m_delayTextNode;
    Slider* m_delaySlider;
    float m_delay;
    bool m_touchTriggered;
    bool m_spawnTriggered;
    CCMenuItemToggler* m_touchTriggeredToggle;
    CCMenuItemToggler* m_spawnTriggeredToggle;
    CCTextInputNode* m_targetIDTextNode;
    int m_targetIDValue;
    bool m_textUpdateLock;
    // the toggle is inside the array for some obscure reason
    cocos2d::CCArray* m_multiTriggerToggle;
    bool m_multiTrigger;
    bool m_editorDisable;
}

[[link(android)]]
class SetupTouchTogglePopup : FLAlertLayer {
    static SetupTouchTogglePopup* create(EffectGameObject*, cocos2d::CCArray*) = mac 0x1576a0;
    void onTargetIDArrow(cocos2d::CCObject*) = mac 0x158b60;
    void textChanged(CCTextInputNode*) = mac 0x1596a0;
    void updateTargetID() = mac 0x159480;
}

[[link(android)]]
class SimplePlayer : cocos2d::CCSprite {
    SimplePlayer() {}
    void setSecondColor(const cocos2d::ccColor3B& color) {
        
        m_secondLayer->setColor(color);
        updateColors();
    }
    bool hasGlowOutline() {
        return m_hasGlowOutline;
    }
    void setGlowOutline(bool value) {
        m_hasGlowOutline = value;
        updateColors();
    }

    bool init(int iconID) = mac 0x1bc570, win 0x12be20;
    static SimplePlayer* create(int iconID) = mac 0x1b6140, win 0x12bd80;
    void updatePlayerFrame(int iconID, IconType iconType) = mac 0x1b62f0, win 0x12c650;
    void updateColors() = mac 0x1ba1f0, win 0x12c440, ios 0x224f2c;
    void setFrames(const char* firstLayer, const char* secondLayer, const char* birdDome, const char* outlineSprite, const char* detailSprite) = mac 0x1bca10, win 0x12c9e0;
    virtual void setColor(const cocos2d::ccColor3B& color) = mac 0x1bc9b0, win 0x12c410;
    virtual void setOpacity(unsigned char opacity) = mac 0x135370, win 0x12cb90;

    cocos2d::CCSprite* m_firstLayer;
    cocos2d::CCSprite* m_secondLayer;
    cocos2d::CCSprite* m_birdDome;
    cocos2d::CCSprite* m_outlineSprite;
    cocos2d::CCSprite* m_detailSprite;
    GJRobotSprite* m_robotSprite;
    GJSpiderSprite* m_spiderSprite;
    int m_unknown;
    bool m_hasGlowOutline;
}

[[link(android)]]
class Slider : cocos2d::CCLayer {
    void setValue(float val) {
        m_touchLogic->getThumb()->setValue(val);
    }
    void setBarVisibility(bool v) {
        m_sliderBar->setVisible(v);
    }
    static Slider* create(cocos2d::CCNode* target, cocos2d::SEL_MenuHandler click, float scale) {
        return create(target, click, "sliderBar.png", "slidergroove.png", "sliderthumb.png", "sliderthumbsel.png", scale);
    }

    float getValue() = mac 0x18e0c0, win 0x2e970;
    void updateBar() = mac 0x18d970, win 0x2ea10;
    static Slider* create(cocos2d::CCNode* target, cocos2d::SEL_MenuHandler click, const char* unused, const char* grooveSpr, const char* thumbSpr, const char* thumbSprSel, float scale) = mac 0x18dd80, win 0x2e6e0, ios 0x2113f4;

    SliderTouchLogic* m_touchLogic;
    cocos2d::CCSprite* m_sliderBar;
    cocos2d::CCSprite* m_groove;
    float m_width;
    float m_height;
}

[[link(android)]]
class SliderThumb : cocos2d::CCMenuItemImage {
    void setValue(float val) = mac 0x18ce80, win 0x2e1b0, ios 0x210db4;
    float getValue() {
        return (m_fScaleX * m_length * .5f +
                (m_vertical ?
                    this->getPositionY() : 
                    this->getPositionX())
            ) / (m_fScaleX * m_length);
    }

    float m_length;
    bool m_vertical;
}

[[link(android)]]
class SliderTouchLogic : cocos2d::CCMenu {
    SliderThumb* getThumb() const { return m_thumb; }

    float m_unknownUnused;
    float m_length;
    SliderThumb* m_thumb;
    Slider* m_slider;
    bool m_activateThumb;
    cocos2d::CCPoint m_position;
    bool m_rotated;
}

[[link(android)]]
class SongCell : TableViewCell {
    void updateBGColor(int index) = win 0x5c6b0;
}

[[link(android)]]
class SongInfoLayer : FLAlertLayer {
    static SongInfoLayer* create(int songID) = win 0x250520;
    static SongInfoLayer* create(gd::string songName, gd::string artistName, gd::string downloadLink, gd::string artistNG, gd::string artistYT, gd::string artistFB) = win 0x250830;

    gd::string m_downloadLink;
    gd::string m_artistNewgrounds;
    gd::string m_artistYoutube;
    gd::string m_artistFacebook;
}

[[link(android)]]
class SongInfoObject : cocos2d::CCNode {
    virtual ~SongInfoObject() = mac 0x2f2040, win 0x196600;
    virtual void encodeWithCoder(DS_Dictionary*) = mac 0x2f2c70, win 0x1975c0;
    virtual bool canEncode() = mac 0x2f2da0, win 0x11070; // shared with tons

    int m_songID;
    gd::string m_songName;
    gd::string m_artistName;
    gd::string m_youtubeVideo;
    gd::string m_youtubeChannel;
    gd::string m_songURL;
    int m_artistID;
    float m_fileSize;
    bool m_isUnknownSong;
    int m_priority;
    LevelSettingsObject* m_levelSettings;
}

[[link(android)]]
class SpawnTriggerAction : cocos2d::CCNode {
    static SpawnTriggerAction* createFromString(gd::string) = mac 0x17bf50;

    bool m_timerEnded;
    float m_delay;
    float m_timer;
    int m_group;
    int m_uuid;
}

[[link(android)]]
class SpeedObject : cocos2d::CCNode {
    Speed m_speed;
    float m_xPos;
    GameObject* m_object;

    static SpeedObject* create(GameObject* object, int speed, float x) = win 0x20de70;
}

[[link(android)]]
class SpritePartDelegate {}

[[link(android)]]
class StartPosObject : EffectGameObject {
    static StartPosObject* create() = mac 0xda7c0, win 0x25aa40;
    void setSettings(LevelSettingsObject*) = mac 0xda910;

    LevelSettingsObject* m_levelSettings;
}

[[link(android)]]
class StatsCell : TableViewCell {
    inline StatsCell() {}
    inline StatsCell(char const* identifier, float parentHeight, float height) : TableViewCell(identifier, parentHeight, height) {}
    void updateBGColor(int index) = win 0x59cf0;
    virtual void draw() = mac 0x11bf80, win 0x59d40;
}

[[link(android)]]
class StatsLayer : GJDropDownLayer {
    static StatsLayer* create() = win 0x25BCF0;
}

[[link(android)]]
class TableView : CCScrollLayerExt, CCScrollLayerExtDelegate {
    inline TableView() {}
    inline TableView(cocos2d::CCRect rect) : CCScrollLayerExt(rect) {}

    static TableView* create(TableViewDelegate*, TableViewDataSource*, cocos2d::CCRect) = mac 0x37eb30, win 0x30ed0;
    void reloadData() = mac 0x37f970, win 0x317e0;

    virtual void onEnter() {
        CCLayer::onEnter();
    }
    virtual void onExit() {
        CCLayer::onExit();
    }
    virtual bool ccTouchBegan(cocos2d::CCTouch*, cocos2d::CCEvent*) = mac 0x380120, ios 0x21de24, win 0x31de0;
    virtual void ccTouchMoved(cocos2d::CCTouch*, cocos2d::CCEvent*) = mac 0x380be0, ios 0x21e5e8, win 0x31f30;
    virtual void ccTouchEnded(cocos2d::CCTouch*, cocos2d::CCEvent*) = mac 0x3809a0, ios 0x21e46c, win 0x31e80;
    virtual void ccTouchCancelled(cocos2d::CCTouch*, cocos2d::CCEvent*) = mac 0x380b20, ios 0x21e580, win 0x31ed0;
    virtual void registerWithTouchDispatcher() = mac 0x37ff50, ios 0x21dcb4, win 0x12aa0;
    virtual void scrollWheel(float, float) = mac 0x380cd0, ios 0x21e6b4, win 0x320a0;
    virtual void scrllViewWillBeginDecelerating(CCScrollLayerExt*) {}
    virtual void scrollViewDidEndDecelerating(CCScrollLayerExt*) {}
    virtual void scrollViewTouchMoving(CCScrollLayerExt*) {}
    virtual void scrollViewDidEndMoving(CCScrollLayerExt*) {}

    bool m_touchOutOfBoundary;
    cocos2d::CCTouch* m_touchStart;
    cocos2d::CCPoint m_touchStartPosition2;
    cocos2d::CCPoint m_unknown2;
    cocos2d::CCPoint m_touchPosition2;
    void* m_idk;
    bool m_touchMoved;
    cocos2d::CCArray* m_cellArray;
    cocos2d::CCArray* m_array2;
    cocos2d::CCArray* m_array3;
    TableViewDelegate* m_tableDelegate;
    TableViewDataSource* m_dataSource;
    int m_unused1;
    int m_unused2;
    void* m_unused3;
    int m_unused4;
    float m_touchLastY;
    bool m_cancellingTouches;
}

[[depends(CCIndexPath), link(android)]]
class TableViewCell : cocos2d::CCLayer {
    inline TableViewCell() {}
    inline ~TableViewCell() {
        removeAllChildrenWithCleanup(true);
    }

    inline TableViewCell(const char* p0, float p1, float p2) : m_unknownString(p0), m_width(p1), m_height(p2) {
        m_backgroundLayer = cocos2d::CCLayerColor::create(cocos2d::ccc4(0,0,0,0), m_width, m_height);
        addChild(m_backgroundLayer, -1);
        m_mainLayer = cocos2d::CCLayer::create();
        addChild(m_mainLayer);
        // = mac 0x383de0, win 0x32e70;
    }

    static TableViewCell* create(const char* name, float width, float height) {
        auto pRet = new TableViewCell(name, width, height);

        if (pRet) {
            pRet->autorelease();
            return pRet;
        }

        CC_SAFE_DELETE(pRet);
        return nullptr;
    }

    bool m_unknown;
    TableView* m_tableView;
    CCIndexPath m_indexPath;
    int m_unknownThing; // don't even know if this is an int, it's always set to 0
    gd::string m_unknownString;
    float m_width;
    float m_height;
    cocos2d::CCLayerColor* m_backgroundLayer;
    cocos2d::CCLayer* m_mainLayer;
}

[[link(android)]]
class TableViewDataSource {
    virtual int numberOfRowsInSection(unsigned int, TableView*) { return 0; }
    virtual unsigned int numberOfSectionsInTableView(TableView*) { return 0; }
    virtual void TableViewCommitCellEditingStyleForRowAtIndexPath(TableView*, TableViewCellEditingStyle, CCIndexPath&) {}
    virtual TableViewCell* cellForRowAtIndexPath(CCIndexPath&, TableView*) { return nullptr; }
}

[[link(android)]]
class TableViewDelegate {
    virtual void willTweenToIndexPath(CCIndexPath&, TableViewCell*, TableView*) {}
    virtual void didEndTweenToIndexPath(CCIndexPath&, TableView*) {}
    virtual void TableViewWillDisplayCellForRowAtIndexPath(CCIndexPath&, TableViewCell*, TableView*) {}
    virtual void TableViewDidDisplayCellForRowAtIndexPath(CCIndexPath&, TableViewCell*, TableView*) {}
    virtual void TableViewWillReloadCellForRowAtIndexPath(CCIndexPath&, TableViewCell*, TableView*) {}
    virtual float cellHeightForRowAtIndexPath(CCIndexPath&, TableView*) { return 0.0; }
    virtual void didSelectRowAtIndexPath(CCIndexPath&, TableView*) {}
}

[[link(android)]]
class TeleportPortalObject : GameObject {
    PAD = mac 0x8, win 0x4, android 0x4;
    TeleportPortalObject* m_orangePortal;
    bool m_isYellowPortal;
    float m_teleportYOffset;
    bool m_teleportEase;
}

[[link(android)]]
class TextAlertPopup : cocos2d::CCNode {
    static TextAlertPopup* create(gd::string text, float time, float scale) = mac 0x157080, win 0x1450b0;
}

[[link(android)]]
class TextArea : cocos2d::CCSprite {
    // https://www.youtube.com/watch?v=1LVW7IUyKMg
    TextArea() = mac 0x19fba0, win 0x33110, ios 0x92c28;
    inline TextArea(TextArea const&) : m_fontFile() {}
    inline ~TextArea() {}
    virtual void draw() {}
    virtual void setOpacity(unsigned char) = mac 0x19f760, win 0x33800;
    bool init(gd::string str, char const* font, float width, float height, cocos2d::CCPoint anchor, float scale, bool disableColor) = mac 0x19ec70, win 0x33370, ios 0x92444;
    static TextArea* create(gd::string str, char const* font, float scale, float width, cocos2d::CCPoint anchor, float lineHeight, bool disableColor) = mac 0x19eb40, win 0x33270;
    void colorAllCharactersTo(cocos2d::ccColor3B color) = win 0x33830;
    void setString(gd::string str) = mac 0x19eda0, win 0x33480;

    bool m_disableColor;            // 0x1e4
    MultilineBitmapFont* m_label;   // 0x1e8
    float m_width;                  // 0x1ec
    int m_unknown;                  // 0x1f0
    gd::string m_fontFile;          // 0x1f4
    float m_height;                 // 0x20c
}

[[link(android)]]
class TextInputDelegate {
    virtual void textChanged(CCTextInputNode*) {}
    virtual void textInputOpened(CCTextInputNode*) {}
    virtual void textInputClosed(CCTextInputNode*) {}
    virtual void textInputShouldOffset(CCTextInputNode*, float) {}
    virtual void textInputReturn(CCTextInputNode*) {}
    virtual bool allowTextInput(CCTextInputNode*) {return true;}
}

[[link(android)]]
class ToggleTriggerAction : cocos2d::CCNode {
    static ToggleTriggerAction* createFromString(gd::string) = mac 0x1765e0;
}

[[link(android)]]
class TopArtistsLayer : FLAlertLayer {
    static TopArtistsLayer* create() = mac 0x192a90, win 0x25d8e0;
    virtual ~TopArtistsLayer() = win 0x25d7c0;
    void setupLeaderboard(cocos2d::CCArray*) = mac 0x193420;
    virtual bool init() = mac 0x192c30, win 0x25d980;
    void loadPage(int) = mac 0x193b60;
    void setupPageInfo(gd::string, char const*) = mac 0x193730;
}

[[link(android)]]
class TouchToggleAction : cocos2d::CCNode {
    static TouchToggleAction* createFromString(gd::string) = mac 0x177e10;
}

[[link(android)]]
class TriggerEffectDelegate {
    virtual void toggleGroupTriggered(int, bool) {}
    virtual void spawnGroup(int) {}
}

[[link(android)]]
class UILayer : cocos2d::CCLayerColor {
    static UILayer* create() = mac 0x27fd10, win 0x25f310;
    virtual bool init() = mac 0x27fe40, win 0x25f3b0;
    void disableMenu() = mac 0x280960;
    void enableMenu() = mac 0x280940;
    void pCommand(cocos2d::CCNode*) = mac 0x280830;
    inline void toggleCheckpointsMenu(bool toggled) {
        m_checkPointMenu->setVisible(toggled);
    }
    void onCheck(cocos2d::CCObject* sender) = mac 0x2803e0, win 0x25fb60;
    void onDeleteCheck(cocos2d::CCObject* sender) = mac 0x280410, win 0x25fc90;
    void onPause(cocos2d::CCObject* sender) = mac 0x2803c0, win 0x25fad0;
    virtual void keyDown(cocos2d::enumKeyCodes key) = mac 0x280470, win 0x25f890;
    virtual void keyUp(cocos2d::enumKeyCodes key) = mac 0x280600, win 0x25fa10;
    UILayer() = win 0x25f230;
    ~UILayer() = win 0x25fef0, mac 0x280c90;

    PAD = mac 0x16, win 0x8, android 0x8;
    cocos2d::CCMenu* m_checkPointMenu;
}

[[link(android)]]
class UndoObject : cocos2d::CCObject {
    ~UndoObject() = mac 0xa2fd0;
    static UndoObject* create(GameObject*, UndoCommand) = mac 0x94ea0, win 0x16bc20;
    static UndoObject* createWithArray(cocos2d::CCArray*, UndoCommand) = mac 0x96ee0, win 0x16bee0;
    static UndoObject* createWithTransformObjects(cocos2d::CCArray* pObjects, UndoCommand nCommand) = win 0x16bcd0;

    GameObjectCopy* m_objectCopy;
    UndoCommand m_command;
    cocos2d::CCArray* m_objects;
    bool m_redo;
}

[[link(android)]]
class UploadActionDelegate {
    virtual void uploadActionFinished(int, int) {}
    virtual void uploadActionFailed(int, int) {}
}

[[link(android)]]
class UploadActionPopup : FLAlertLayer {
    UploadPopupDelegate* m_popupDelegate;
    TextArea* m_messageArea;
    LoadingCircle* m_loadingCircle;
    CCMenuItemSpriteExtra* m_closeBtn;
}

[[link(android)]]
class UploadMessageDelegate {}

[[link(android)]]
class UploadPopupDelegate {
    virtual void onClosePopup() {}
}

[[link(android)]]
class UserInfoDelegate {
    virtual void getUserInfoFinished(GJUserScore *) {}
    virtual void getUserInfoFailed(int) {}
    virtual void userInfoChanged(GJUserScore *) {}
}

[[link(android)]]
class UserListDelegate {
    virtual void getUserListFinished(cocos2d::CCArray*, UserListType) {}
    virtual void getUserListFailed(UserListType, GJErrorCode) {}
    virtual void userListChanged(cocos2d::CCArray*, UserListType) {}
    virtual void forceReloadList(UserListType) {}
}

[[link(android)]]
class VideoOptionsLayer : FLAlertLayer {
    VideoOptionsLayer* create() = win 0x1e0d70;
    bool init() = win 0x1e0e10;
    void onAdvanced(cocos2d::CCObject*) = win 0x1e1b40;
    void onFullscreen(cocos2d::CCObject*) = win 0x1e1b60;
    void onTextureQualityNext(cocos2d::CCObject*) = win 0x1e1b80;
    void onTextureQualityPrev(cocos2d::CCObject*) = win 0x1e1b90;
    void updateTextureQuality(int index) = win 0x1e1ba0;
    void onResolutionPrev(cocos2d::CCObject*) = win 0x1e1c40;
    void onResolutionNext(cocos2d::CCObject*) = win 0x1e1c50;
    void updateResolution(int index) = win 0x1e1c60;
    void toggleResolution() = win 0x1e1d90;
    void onApply(cocos2d::CCObject*) = win 0x1e1e70;

    CCMenuItemSpriteExtra* m_prevResolution;
    CCMenuItemSpriteExtra* m_nextResolution;
    cocos2d::CCLabelBMFont* m_resolutionLabel;
    cocos2d::CCLabelBMFont* m_resolutionText;
    cocos2d::CCLabelBMFont* m_qualityLabel;
    cocos2d::TextureQuality m_quality;
    cocos2d::CCArray* m_resolutions;
    bool m_isFullscreen;
    int m_currentResolution;
}

[[link(android)]]
class LevelTools {
    static gd::string base64EncodeString(gd::string) = mac 0x294470, win 0x18b310;
    static gd::string base64DecodeString(gd::string) = mac 0x294510, win 0x18b3b0;
    static GJGameLevel* getLevel(int, bool) = mac 0x2908c0, win 0x189370;
    static bool verifyLevelIntegrity(gd::string, int) = mac 0x294360, win 0x18b180;
    static float xPosForTime(float, cocos2d::CCArray*, int) = mac 0x293d90, win 0x18acd0;
    static float timeForXPos(float, cocos2d::CCArray*, int) = mac 0x293eb0, win 0x18ae70;
    static gd::string getAudioFileName(int) = mac 0x292840;
    static gd::string getAudioTitle(int) = mac 0x2922f0;
    static gd::string artistForAudio(int) = mac 0x292d90;
    static gd::string urlForAudio(int) = mac 0x292f10;
}
// clang-format on<|MERGE_RESOLUTION|>--- conflicted
+++ resolved
@@ -2579,15 +2579,10 @@
     void onBack(cocos2d::CCObject* sender) = win 0x12adf0;
     void onShop(cocos2d::CCObject* sender) = win 0x12ad90;
     void setupColorSelect() = mac 0x1b7500;
-<<<<<<< HEAD
-    void showCircleWave() = win 0x12aad0;
-    void showBlackCircleWave() = win 0x12a9d0; 
-    PAD = mac 0x10, win 0x4;
-=======
     void playRainbowEffect() = win 0x12aad0;
     void playShadowEffect() = win 0x12a9d0; 
     PAD = mac 0x10, win 0x8;
->>>>>>> 3500ce98
+
     CCTextInputNode* m_nameInput;
     SimplePlayer* m_playerPreview;
     PAD = mac 0x10, win 0x8;
@@ -4260,14 +4255,9 @@
 
     void showUpdateAlert(UpdateResponse) = mac 0x164ED0, win 0x179300;
     void updateLabelValues() = mac 0x164090, win 0x17b170;
-
-<<<<<<< HEAD
     void onRate(cocos2d::CCObject* sender) = win 0x17a530;
 
-    PAD = win 0x4, mac 0x8;
-=======
     void* m_unk1;
->>>>>>> 3500ce98
     cocos2d::CCMenu* m_playBtnMenu;
     GJGameLevel* m_level;
     cocos2d::CCArray* m_unknown;
@@ -5459,12 +5449,9 @@
 [[link(android)]]
 class ProfilePage : FLAlertLayer, FLAlertLayerProtocol, LevelCommentDelegate, CommentUploadDelegate, UserInfoDelegate, UploadActionDelegate, UploadPopupDelegate, LeaderboardManagerDelegate {
     static ProfilePage* create(int accountID, bool idk) = mac 0x45eed0, win 0x20ee50;
-<<<<<<< HEAD
     ProfilePage() = win 0x20e920;
     virtual void getUserInfoFailed(int) = mac 0x463FB0, win 0x2133e0;
     virtual void userInfoChanged(GJUserScore*) = mac 0x464070, win 0x213430;
-=======
->>>>>>> 3500ce98
     bool init(int accountID, bool idk) = mac 0x45f170, win 0x20ef00;
     void onYoutube(cocos2d::CCObject*) = mac 0x462360, win 0x212e80;
     void onTwitter(cocos2d::CCObject*) = mac 0x462500, win 0x212fe0;
