--- conflicted
+++ resolved
@@ -5805,16 +5805,14 @@
     void updateTargetID() = mac 0x159480;
 }
 
-<<<<<<< HEAD
-[[link(android)]]
-=======
+[[link(android)]]
 class ShareCommentLayer : FLAlertLayer, TextInputDelegate, UploadActionDelegate, UploadPopupDelegate {
     static ShareCommentLayer* create(gd::string, int, CommentType, int) = win 0x24bac0;
     bool init(gd::string, int, CommentType, int) = win 0x24bb90;
     void onShare(CCObject*) = win 0x24c760;
 }
 
->>>>>>> 954ed108
+[[link(android)]]
 class SimplePlayer : cocos2d::CCSprite {
     SimplePlayer() {}
     void setSecondColor(const cocos2d::ccColor3B& color) {
