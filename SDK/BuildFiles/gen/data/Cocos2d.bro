--- conflicted
+++ resolved
@@ -15,11 +15,7 @@
 	auto getTargetPlatform() = mac 0x1a3f20;
 	auto openURL(char const*) = mac 0x1a4550;
 	auto setAnimationInterval(double) = mac 0x1a3ee0;
-<<<<<<< HEAD
-	~CCApplication() = mac 0x1a3d90;
-=======
 	~CCApplication() = mac 0x1a3d10;
->>>>>>> a95cbb2b
 }
 
 class cocos2d::CCApplicationProtocol {
@@ -161,11 +157,7 @@
 	static cocos2d::CCFadeTo* create(float, unsigned char) = mac 0x1f7ff0;
 }
 
-<<<<<<< HEAD
-class cocos2d::CCFileUtils {
-=======
 class cocos2d::CCFileUtils : cocos2d::TypeInfo {
->>>>>>> a95cbb2b
 	static cocos2d::CCFileUtils* sharedFileUtils() = mac 0x377030;
 }
 
@@ -198,15 +190,12 @@
 	auto initWithImageData(void*, int, cocos2d::CCImage::EImageFormat, int, int, int) = mac 0x24fcb0;
 }
 
-<<<<<<< HEAD
 class cocos2d::CCKeyboardDelegate {
 	inline void cocos2d::CCKeyboardDelegate::keyDown(cocos2d::enumKeyCodes) {}
 	inline void cocos2d::CCKeyboardDelegate::keyUp(cocos2d::enumKeyCodes) {}
 
 	cocos2d::CCKeyboardDelegate::CCKeyboardDelegate() {}
 }
-=======
->>>>>>> a95cbb2b
 
 class cocos2d::CCKeyboardDispatcher {
 	auto dispatchKeyboardMSG(cocos2d::enumKeyCodes, bool) = mac 0xe8190;
@@ -375,15 +364,12 @@
 	auto stopStroke() = mac 0x2edb20;
 }
 
-<<<<<<< HEAD
 class cocos2d::CCMouseDelegate {
 	inline cocos2d::CCMouseDelegate::CCMouseDelegate() {}
 	inline void cocos2d::CCMouseDelegate::rightKeyDown() {}
 	inline void cocos2d::CCMouseDelegate::rightKeyUp() {}
 	inline void cocos2d::CCMouseDelegate::scrollWheel(float, float) {}
 }
-=======
->>>>>>> a95cbb2b
 
 class cocos2d::CCMouseHandler {
     static cocos2d::CCMouseHandler* handlerWithDelegate(cocos2d::CCMouseDelegate*) = mac 0x12ef80;
