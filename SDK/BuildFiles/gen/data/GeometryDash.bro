--- conflicted
+++ resolved
@@ -176,6 +176,19 @@
 		return create((cocos2d::CCNode*)why1, width, why3, height, scale, why6, font, why8);
 	}
 
+	[[docs("
+	/**
+	* Create a ButtonSprite with text, a font and a texture.
+	* @param caption The text of the ButtonSprite
+	* @param width Sprite width; ignored if `absolute` is false
+	* @param absolute Whether to use absolute width or not
+	* @param font The name of the BM font file to use
+	* @param texture The name of the background sprite file (can't be in a spritesheet)
+	* @param height The height of the button, leave 0 for automatic
+	* @param scale Scale of text
+	* @returns Pointer to the created ButtonSprite, or nullptr on error
+	*/
+	")]]
 	static ButtonSprite* create(const char* caption, int width, bool absolute, const char* font, const char* texture, float height, float scale) {
 		return create(caption, width, 0, height, scale, absolute, font, false);
 	}
@@ -184,25 +197,7 @@
 	static ButtonSprite* create(char const*, int, int, float, bool) = mac 0x4fa40, win 0x0, ios 0x0;
 	void updateBGImage(const char*) = mac 0x502d0, win 0x13af0, ios 0x0;
 	static ButtonSprite* create(char const*, float) = mac 0x4fa60, win 0x0, ios 0x0;
-<<<<<<< HEAD
 	static ButtonSprite* create(cocos2d::CCNode*, int, int, float, float, bool, const char*, bool) = mac 0x4fa90, win 0x134b0, ios 0x0;
-=======
-	static ButtonSprite* create(cocos2d::CCNode*, int, bool, float, int, const char*, bool, float) = mac 0x4fa90, win 0x134b0, ios 0x0;
-	[[docs("
-		/**
-		* Create a ButtonSprite with text, a font and a texture.
-		* @param caption The text of the ButtonSprite
-		* @param width Sprite width; ignored if `absolute` is false
-		* @param absolute Whether to use absolute width or not
-		* @param font The name of the BM font file to use
-		* @param texture The name of the background sprite file (can't be in a spritesheet)
-		* @param height The height of the button, leave 0 for automatic
-		* @param scale Scale of text
-		* @returns Pointer to the created ButtonSprite, or nullptr on error
-		*/
-	")]]
-	static ButtonSprite* create(const char* caption, int width, bool absolute, const char* font, const char* texture, float height, float scale) = mac 0x0, win 0x137d0, ios 0x0;
->>>>>>> b1384c30
 	void setString(const char* txt) = mac 0x0, win 0x14030, ios 0x0;
 	void updateSpriteBGSize(cocos2d::CCPoint const& offset) = mac 0x0, win 0x13c00, ios 0x0;
 
