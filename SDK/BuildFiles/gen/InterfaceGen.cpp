#include "SharedGen.hpp"
#include <iostream>

namespace format_strings {
    // requires: class_name
    char const* interface_start = R"CAC(
template<typename U=void, template <typename T, auto orig> class D = __unitSpec>
struct ${class_name} : {class_name}, InterfaceBase {{
    ${class_name}(const ${class_name}& c) : {class_name}(c) {{}}
    ${class_name}() = delete;

    static inline std::unordered_map<size_t, container_t<>*> fields;
    static inline size_t originalDestructor;
    static void fieldCleanup(size_t self) {{
    	const size_t begin = self + sizeof(${class_name});
    	const size_t end = self + sizeof(D<U, 0>);
    	for (size_t i = begin; i < end; ++i) {{
    		if (fields.find(i) != fields.end()) {{
    			delete fields.at(i);
    			fields.erase(i);
    		}}
    	}}
    	reinterpret_cast<void(*)(size_t)>(originalDestructor)(self);
    }}
)CAC";

    // requires: index, address
    char const* predefine_address = "    static inline auto address{index} = {address};";

    // requires: index, return
    char const* predefine_return = R"CAC(
    using ret{index} = {return};
)CAC";

    // requires: class_name, function_name, const, index, count, arg_types, parameters
    char const* declare_member = R"CAC(
    dupable ret{index} {function_name}({raw_args}) {const}{{
        return reinterpret_cast<ret{index}(*)(decltype(this){arg_types})>(address{index})(this{parameters});
    }}
)CAC";

    // requires: class_name, function_name, const, index, raw_args, arg_types, raw_parameters
    char const* declare_static = R"CAC(
    dupable static ret{index} {function_name}({raw_args}) {const}{{
        return reinterpret_cast<ret{index}(*)({raw_arg_types})>(address{index})({raw_parameters});
    }}
)CAC";

    // requires: function_name, raw_args, arg_types, index, parameters
    char const* declare_structor = R"CAC(
    dupable void {function_name}({raw_args}) {{
        reinterpret_cast<void(*)(decltype(this){arg_types})>(address{index})(this{parameters});
    }}
)CAC";

    // requires: class_name, function_name, const, index, raw_args, arg_types, parameters, convention
    char const* declare_meta_member = R"CAC(
    dupable ret{index} {function_name}({raw_args}) {const}{{
<<<<<<< HEAD
        return geode::meta::Function<ret{index}(decltype(this){arg_types})>, geode::meta::x86::{convention}>{{address{index}}(this{parameters});
=======
        return lilac::meta::Function<ret{index}(decltype(this){arg_types}), lilac::meta::x86::{convention}>(address{index})(this{parameters});
>>>>>>> c088539f
    }}
)CAC";

    // requires: class_name, function_name, const, index, arg_types, raw_parameters, raw_args, convention
    char const* declare_meta_static = R"CAC(
    static dupable ret{index} {function_name}({raw_args}) {const}{{
<<<<<<< HEAD
        return geode::meta::Function<ret{index}(decltype(this){arg_types})>, geode::meta::x86::{convention}>{{address{index}}({raw_parameters});
=======
        return lilac::meta::Function<ret{index}({raw_arg_types}), lilac::meta::x86::{convention}>(address{index})({raw_parameters});
>>>>>>> c088539f
    }}
)CAC";

    // requires: function_name, raw_args, arg_types, index, parameters, convention
    char const* declare_meta_structor = R"CAC(
    dupable void {function_name}({raw_args}) {{
<<<<<<< HEAD
        return geode::meta::Function<void(decltype(this){arg_types})>, geode::meta::x86::{convention}>{{address{index}}(this{parameters});
=======
        return lilac::meta::Function<void(decltype(this){arg_types}), lilac::meta::x86::{convention}>(address{index})(this{parameters});
>>>>>>> c088539f
    }}
)CAC";

    char const* apply_start = R"CAC(
    static bool _apply() {
)CAC";
    // requires: index, class_name, arg_types, function_name, raw_arg_types, non_virtual
    char const* apply_function_member = R"CAC(
    	using baseType{index} = ret{index}(${class_name}::*)({raw_arg_types}) {const};
		constexpr auto baseAddress{index} = (baseType{index})(&${class_name}::{function_name});
		using derivedType{index} = ret{index}(D<U, baseAddress{index}>::*)({raw_arg_types}) {const};
		constexpr auto derivedAddress{index} = (derivedType{index})(&D<U, baseAddress{index}>::{function_name});
        if (baseAddress{index} != derivedAddress{index}) {{
            modContainer.registerHook(address{index}, FunctionScrapper::addressOf{non_virtual}Virtual(derivedAddress{index}));
        }}
)CAC";

	char const* apply_function_static = R"CAC(
		using baseType{index} = ret{index}(*)({raw_arg_types});
		constexpr auto baseAddress{index} = (baseType{index})(&${class_name}::{function_name});
		using derivedType{index} = ret{index}(*)({raw_arg_types});
		constexpr auto derivedAddress{index} = (derivedType{index})(&D<U, baseAddress{index}>::{function_name});
        if (baseAddress{index} != derivedAddress{index}) {{
            modContainer.registerHook(address{index}, FunctionScrapper::addressOfNonVirtual(derivedAddress{index}));
        }}
)CAC";

    char const* apply_end = R"CAC(
        return true;
    }
)CAC";
}


int main(int argc, char** argv) {
    auto root = CacShare::init(argc, argv);
    string output;

    for (auto& [name, c] : root.classes) {
        string unqualifiedName = CacShare::toUnqualified(name);

        output += fmt::format(format_strings::interface_start, fmt::arg("class_name", unqualifiedName));

        for (auto& f : c.functions) {
            if (f.binds[CacShare::platform].size() == 0)
                continue; // Function not supported for this platform, skip it

            output += fmt::format(format_strings::predefine_return,
                fmt::arg("index", f.index),
                fmt::arg("return", CacShare::getReturn(f))
            );

            output += fmt::format(format_strings::predefine_address, 
                fmt::arg("index",f.index),
                fmt::arg("address", CacShare::getAddress(f))
            );

            char const* used_format;

            switch (f.function_type) {
                case kVirtualFunction:
                case kRegularFunction:
                    used_format = CacShare::platform == kWindows ? format_strings::declare_meta_member : format_strings::declare_member;
                    break;
                case kStaticFunction:
                    used_format = CacShare::platform == kWindows ? format_strings::declare_meta_static : format_strings::declare_static;
                    break;
                case kDestructor:
               		f.name = "destructor";
                case kConstructor:
                	if (f.name != "destructor") f.name = "constructor";
                    used_format = CacShare::platform == kWindows ? format_strings::declare_meta_structor : format_strings::declare_structor;
                    break;
            }

            output += fmt::format(used_format,
                fmt::arg("arg_types", CacShare::formatArgTypes(f.args)),
                fmt::arg("raw_arg_types", CacShare::formatRawArgTypes(f.args)),
                fmt::arg("class_name", unqualifiedName),
                fmt::arg("const", f.is_const ? "const " : ""),
                fmt::arg("convention", CacShare::getConvention(f)),
                fmt::arg("function_name",f.name),
                fmt::arg("index",f.index),
                fmt::arg("parameters", CacShare::formatParameters(f.args.size())),
                fmt::arg("raw_args", CacShare::formatRawArgs(f.args)),
                fmt::arg("raw_parameters", CacShare::formatRawParameters(f.args.size()))
            );
        }

        output += format_strings::apply_start;

        for (auto& f : c.functions) {
            if (f.binds[CacShare::platform].size() == 0)
                continue; // Function not supported for this platform, skip it

            char const* used_format;
            switch (f.function_type) {
                case kStaticFunction:
                    used_format = format_strings::apply_function_static;
                    break;
                default:
               		used_format = format_strings::apply_function_member;
                    break;
            }

            output += fmt::format(used_format,
                fmt::arg("index", f.index),
                fmt::arg("class_name", unqualifiedName),
                fmt::arg("arg_types", CacShare::formatArgTypes(f.args)),
                fmt::arg("function_name", f.name),
                fmt::arg("raw_arg_types", CacShare::formatRawArgTypes(f.args)),
                fmt::arg("non_virtual", f.function_type == kVirtualFunction ? "" : "Non"),
                fmt::arg("const", f.is_const ? "const " : "")
            );
        }

        output += format_strings::apply_end;
        output += "};\n";
    }

    // fmt::print("{}", output);
    CacShare::writeFile(output);
}<|MERGE_RESOLUTION|>--- conflicted
+++ resolved
@@ -56,33 +56,21 @@
     // requires: class_name, function_name, const, index, raw_args, arg_types, parameters, convention
     char const* declare_meta_member = R"CAC(
     dupable ret{index} {function_name}({raw_args}) {const}{{
-<<<<<<< HEAD
-        return geode::meta::Function<ret{index}(decltype(this){arg_types})>, geode::meta::x86::{convention}>{{address{index}}(this{parameters});
-=======
-        return lilac::meta::Function<ret{index}(decltype(this){arg_types}), lilac::meta::x86::{convention}>(address{index})(this{parameters});
->>>>>>> c088539f
+        return geode::meta::Function<ret{index}(decltype(this){arg_types}), geode::meta::x86::{convention}>(address{index})(this{parameters});
     }}
 )CAC";
 
     // requires: class_name, function_name, const, index, arg_types, raw_parameters, raw_args, convention
     char const* declare_meta_static = R"CAC(
-    static dupable ret{index} {function_name}({raw_args}) {const}{{
-<<<<<<< HEAD
-        return geode::meta::Function<ret{index}(decltype(this){arg_types})>, geode::meta::x86::{convention}>{{address{index}}({raw_parameters});
-=======
-        return lilac::meta::Function<ret{index}({raw_arg_types}), lilac::meta::x86::{convention}>(address{index})({raw_parameters});
->>>>>>> c088539f
+    static geode ret{index} {function_name}({raw_args}) {const}{{
+        geode lilac::meta::Function<ret{index}({raw_arg_types}), geode::meta::x86::{convention}>(address{index})({raw_parameters});
     }}
 )CAC";
 
     // requires: function_name, raw_args, arg_types, index, parameters, convention
     char const* declare_meta_structor = R"CAC(
     dupable void {function_name}({raw_args}) {{
-<<<<<<< HEAD
-        return geode::meta::Function<void(decltype(this){arg_types})>, geode::meta::x86::{convention}>{{address{index}}(this{parameters});
-=======
-        return lilac::meta::Function<void(decltype(this){arg_types}), lilac::meta::x86::{convention}>(address{index})(this{parameters});
->>>>>>> c088539f
+        return geode::meta::Function<void(decltype(this){arg_types}), geode::meta::x86::{convention}>(address{index})(this{parameters});
     }}
 )CAC";
 
