#pragma once

#include "../DefaultInclude.hpp"
#include "../cocos/support/zip_support/ZipUtils.h"
#include "../external/json/json.hpp"
#include "../utils/Result.hpp"
#include "../utils/VersionInfo.hpp"
#include "../utils/general.hpp"
#include "Hook.hpp"
#include "ModInfo.hpp"
#include "Setting.hpp"
#include "Types.hpp"

#include <optional>
#include <string_view>
#include <type_traits>
#include <unordered_map>
#include <vector>

namespace geode {
    template <class T>
    struct HandleToSaved : public T {
        Mod* m_mod;
        std::string m_key;

        HandleToSaved(std::string const& key, Mod* mod, T const& value) :
            T(value), m_key(key), m_mod(mod) {}

        HandleToSaved(HandleToSaved const&) = delete;
        HandleToSaved(HandleToSaved&&) = delete;
        ~HandleToSaved();
    };

    /**
     * @class Mod
     * Represents a Mod ingame.
     * @abstract
     */
    class GEODE_DLL Mod {
    protected:
        /**
         * Mod info
         */
        ModInfo m_info;
        /**
         * Platform-specific info
         */
        PlatformInfo* m_platformInfo = nullptr;
        /**
         * Hooks owned by this mod
         */
        std::vector<Hook*> m_hooks;
        /**
         * Patches owned by this mod
         */
        std::vector<Patch*> m_patches;
        /**
         * Whether the mod is enabled or not
         */
        bool m_enabled = false;
        /**
         * Whether the mod binary is loaded or not
         */
        bool m_binaryLoaded = false;
        /**
         * Mod temp directory name
         */
        ghc::filesystem::path m_tempDirName;
        /**
         * Mod save directory name
         */
        ghc::filesystem::path m_saveDirPath;
        /**
         * Pointers to mods that depend on
         * this Mod. Makes it possible to
         * enable / disable them automatically,
         * when their dependency is disabled.
         */
        std::vector<Mod*> m_parentDependencies;
        decltype(geode_implicit_load)* m_implicitLoadFunc;
        /**
         * Saved values
         */
        nlohmann::json m_saved;

        /**
         * Load the platform binary
         */
        Result<> loadPlatformBinary();
        Result<> unloadPlatformBinary();
        Result<> createTempDir();

        // no copying
        Mod(Mod const&) = delete;
        Mod operator=(Mod const&) = delete;

        /**
         * Protected constructor/destructor
         */
        Mod() = delete;
        Mod(ModInfo const& info);
        virtual ~Mod();

        friend class ::InternalMod;
        friend class Loader;
        friend struct ModInfo;

        template <class = void>
        static inline GEODE_HIDDEN Mod* sharedMod = nullptr;

        // used internally in geode_implicit_load
        template <class = void>
        static inline GEODE_HIDDEN void setSharedMod(Mod* mod) {
            sharedMod<> = mod;
        }

        friend void GEODE_CALL ::geode_implicit_load(Mod*);

    public:
        std::string getID() const;
        std::string getName() const;
        std::string getDeveloper() const;
        std::optional<std::string> getDescription() const;
        std::optional<std::string> getDetails() const;
        ghc::filesystem::path getPackagePath() const;
        VersionInfo getVersion() const;
        bool isEnabled() const;
        bool isLoaded() const;
        bool supportsDisabling() const;
        bool supportsUnloading() const;
        bool wasSuccesfullyLoaded() const;
        ModInfo getModInfo() const;
        ghc::filesystem::path getTempDir() const;
        ghc::filesystem::path getBinaryPath() const;

        Result<> saveData();
        Result<> loadData();

        /**
         * Get the mod's save directory path
         */
        ghc::filesystem::path getSaveDir() const;
        /**
         * Get the mod's config directory path
         */
        ghc::filesystem::path getConfigDir(bool create = true) const;

        bool hasSettings() const;
        decltype(ModInfo::settings) getSettings() const;
        bool hasSetting(std::string const& key) const;
        std::shared_ptr<Setting> getSetting(std::string const& key) const;

        template <class T>
        T getSettingValue(std::string const& key) const {
            if (this->hasSetting(key)) {
                return geode::getBuiltInSettingValue<T>(this->getSetting(key));
            }
            return T();
        }

        template <class T>
        bool setSettingValue(std::string const& key, T const& value) {
            if (this->hasSetting(key)) {
                geode::setBuiltInSettingValue<T>(this->getSetting(key), value);
                return true;
            }
            return false;
        }

        template <class T>
        T getSavedValue(std::string const& key) {
            if (m_saved.count(key)) {
                try {
                    // json -> T may fail
                    return m_saved.at(key);
                }
                catch (...) {
                }
            }
            return T();
        }

        template <class T>
        T getSavedValue(std::string const& key, T const& defaultValue) {
            if (m_saved.count(key)) {
                try {
                    // json -> T may fail
                    return m_saved.at(key);
                }
                catch (...) {
                }
            }
            m_saved[key] = defaultValue;
            return defaultValue;
        }

        template <class T>
        HandleToSaved<T> getSavedMutable(std::string const& key) {
            return HandleToSaved(key, this, this->getSavedValue<T>(key));
        }

        template <class T>
        HandleToSaved<T> getSavedMutable(std::string const& key, T const& defaultValue) {
            return HandleToSaved(key, this, this->getSavedValue<T>(key, defaultValue));
        }

        /**
         * Set the value of an automatically saved variable. When the game is
         * closed, the value is automatically saved under the key
         * @param key Key of the saved value
         * @param value Value
         * @returns The old value
         */
<<<<<<< HEAD
        template<class T>
        T setSavedValue(std::string const& key, T const& value) {
            auto old = this->getSavedValue<T>(key);
=======
        template <class T>
        void setSavedValue(std::string const& key, T const& value) {
>>>>>>> ca61385f
            m_saved[key] = value;
            return old;
        }

        /**
         * Get the mod container stored in the Interface
         * @returns nullptr if Interface is not initialized,
         * the mod pointer if it is initialized
         */
        template <class = void>
        static inline GEODE_HIDDEN Mod* get() {
            return sharedMod<>;
        }

        /**
         * Get all hooks owned by this Mod
         * @returns Vector of hooks
         */
        std::vector<Hook*> getHooks() const;

        /**
         * Create a hook at an address. Call the original
         * function by calling the original function –
         * no trampoline needed
         * @param address The absolute address of
         * the function to hook, i.e. gd_base + 0xXXXX
         * @param detour Pointer to your detour function
         * @returns Successful result containing the
         * Hook handle, errorful result with info on
         * error
         */
        template <auto Detour, template <class, class...> class Convention>
        Result<Hook*> addHook(void* address) {
            return this->addHook<Detour, Convention>("", address);
        }

        /**
         * Create a hook at an address. Call the original
         * function by calling the original function –
         * no trampoline needed. Also takes a displayName
         * parameter to use for when visualizing the hook.
         * @param address The absolute address of
         * the function to hook, i.e. gd_base + 0xXXXX
         * @param detour Pointer to your detour function
         * @returns Successful result containing the
         * Hook handle, errorful result with info on
         * error
         */
        template <auto Detour, template <class, class...> class Convention>
        Result<Hook*> addHook(std::string const& displayName, void* address) {
            auto hook =
                Hook::create<Detour, Convention>((decltype(Detour))address, displayName, this);
            return this->addHook(hook);
        }

        Result<Hook*> addHook(Hook* hook);

        /**
         * Enable a hook owned by this Mod
         * @returns Successful result on success,
         * errorful result with info on error
         */
        Result<> enableHook(Hook* hook);

        /**
         * Disable a hook owned by this Mod
         * @returns Successful result on success,
         * errorful result with info on error
         */
        Result<> disableHook(Hook* hook);

        /**
         * Remove a hook owned by this Mod
         * @returns Successful result on success,
         * errorful result with info on error
         */
        Result<> removeHook(Hook* hook);

        /**
         * Write a patch at an address
         * @param address The address to write into
         * @param data The data to write there
         * @returns Successful result on success,
         * errorful result with info on error
         */
        Result<Patch*> patch(void* address, byte_array data);

        /**
         * Remove a patch owned by this Mod
         * @returns Successful result on success,
         * errorful result with info on error
         */
        Result<> unpatch(Patch* patch);

        /**
         * Load & enable this mod
         * @returns Successful result on success,
         * errorful result with info on error
         */
        Result<> loadBinary();

        /**
         * Disable & unload this mod
         * @warning May crash if the mod doesn't
         * properly handle unloading!
         * @returns Successful result on success,
         * errorful result with info on error
         */
        Result<> unloadBinary();

        /**
         * Enable this mod
         * @returns Successful result on success,
         * errorful result with info on error
         */
        Result<> enable();

        /**
         * Disable this mod
         * @returns Successful result on success,
         * errorful result with info on error
         */
        Result<> disable();

        /**
         * Disable & unload this mod (if supported), then delete the mod's
         * .geode package. If unloading isn't supported, the mod's binary
         * will stay loaded, and in all cases the Mod* instance will still
         * exist and be interactable.
         * @returns Successful result on success,
         * errorful result with info on error
         */
        Result<> uninstall();
        bool isUninstalled() const;

        /**
         * Check whether or not this Mod
         * depends on another mod
         */
        bool depends(std::string const& id) const;

        /**
         * Check whether all the required
         * dependencies for this mod have
         * been loaded or not
         * @returns True if the mod has unresolved
         * dependencies, false if not.
         */
        bool hasUnresolvedDependencies() const;
        /**
         * Update the state of each of the
         * dependencies. Depending on if the
         * mod has unresolved dependencies,
         * it will either be loaded or unloaded
         * @returns True if the mod has unresolved
         * dependencies, false if not.
         */
        Result<> updateDependencies();
        /**
         * Get a list of all the unresolved
         * dependencies this mod has
         * @returns List of all the unresolved
         * dependencies
         */
        std::vector<Dependency> getUnresolvedDependencies();

        char const* expandSpriteName(char const* name);

        /**
         * Get info about the mod as JSON
         * @note For IPC
         */
        ModJson getRuntimeInfo() const;
    };

    template <class T>
    HandleToSaved<T>::~HandleToSaved() {
        m_mod->setSavedValue(m_key, static_cast<T>(*this));
    }

    /**
     * To bypass the need for cyclic dependencies,
     * this function does the exact same as Mod::get()
     * However, it can be externed, unlike Mod::get()
     * @returns Same thing Mod::get() returns
     */
    inline GEODE_HIDDEN Mod* getMod() {
        return Mod::get();
    }
}

inline char const* operator"" _spr(char const* str, size_t) {
    return geode::Mod::get()->expandSpriteName(str);
}

// this header uses Mod
#include "ModEvent.hpp"<|MERGE_RESOLUTION|>--- conflicted
+++ resolved
@@ -211,14 +211,9 @@
          * @param value Value
          * @returns The old value
          */
-<<<<<<< HEAD
         template<class T>
         T setSavedValue(std::string const& key, T const& value) {
             auto old = this->getSavedValue<T>(key);
-=======
-        template <class T>
-        void setSavedValue(std::string const& key, T const& value) {
->>>>>>> ca61385f
             m_saved[key] = value;
             return old;
         }
