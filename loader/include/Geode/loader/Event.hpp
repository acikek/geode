--- conflicted
+++ resolved
@@ -18,6 +18,8 @@
     struct GEODE_DLL BasicEventHandler {
         virtual PassThrough passThrough(Event*) = 0;
 
+		virtual ~BasicEventHandler();
+        
         void listen();
         void unlisten();
     };
@@ -25,15 +27,7 @@
     class GEODE_DLL Event {
         static std::unordered_set<BasicEventHandler*> s_handlers;
 
-<<<<<<< HEAD
-		virtual ~BasicEventHandler();
-
-		void listen();
-		void unlisten();
-	};
-=======
         friend BasicEventHandler;
->>>>>>> b9e670ff
 
         Mod* m_sender;
 
