--- conflicted
+++ resolved
@@ -1,523 +1,2 @@
-<<<<<<< HEAD
-#pragma once
-
-#include <string>
-#include <map>
-#include <vector>
-#include <iostream>
-#include <variant> // for std::monostate
-#include <algorithm>
-#include <Geode/platform/platform.hpp>
-
-//#include "../utils/platform.hpp"
-
-namespace geode::base {
-	uintptr_t get();
-}
-
-#if defined(GEODE_IS_MACOS) || defined(GEODE_IS_ANDROID)
-namespace gd {
-	struct _internal_string {
-		size_t m_len;
-		size_t m_capacity;
-		int m_refcount;
-	};
-
-	class GEODE_DLL string {
-	public:
-		string();
-		string(char const* ok);
-		string(std::string ok) : string(ok.c_str()) {}
-		operator std::string() const {
-			return std::string((char*)m_data, m_data[-1].m_len);
-		}
-		bool operator==(string const& other) const;
-		string(string const& ok);
-		string& operator=(char const* ok);
-		string& operator=(string const& ok);
-		__attribute__((noinline)) ~string();
-		char const* c_str() const { return (char const*)m_data; }
-		size_t size() const { return m_data[-1].m_len; }
-	protected:
-		_internal_string*       m_data;
-	};
-
-	struct _rb_tree_base {
-		bool                m_isblack;
-		_rb_tree_base*      m_parent;
-		_rb_tree_base*      m_left;
-		_rb_tree_base*      m_right;
-	};
-
-	template<typename T>
-	struct _rb_tree_node : public _rb_tree_base {
-		T m_value;
-	};
-
-	static void _rb_tree_rotate_left(_rb_tree_base* const x, _rb_tree_base*& root) {
-		_rb_tree_base* const y = x->m_right;
-
-		x->m_right = y->m_left;
-		if (y->m_left !=0)
-			y->m_left->m_parent = x;
-		y->m_parent = x->m_parent;
-
-		if (x == root)
-			root = y;
-		else if (x == x->m_parent->m_left)
-			x->m_parent->m_left = y;
-		else
-			x->m_parent->m_right = y;
-		y->m_left = x;
-		x->m_parent = y;
-	}
-
-	static void _rb_tree_rotate_right(_rb_tree_base* const x, _rb_tree_base*& root) {
-		_rb_tree_base* const y = x->m_left;
-
-		x->m_left = y->m_right;
-		if (y->m_right != 0)
-			y->m_right->m_parent = x;
-		y->m_parent = x->m_parent;
-
-		if (x == root)
-			root = y;
-		else if (x == x->m_parent->m_right)
-			x->m_parent->m_right = y;
-		else
-			x->m_parent->m_left = y;
-		y->m_right = x;
-		x->m_parent = y;
-	}
-
-	static void _rb_insert_rebalance(const bool insert_left, _rb_tree_base* x, _rb_tree_base* p, _rb_tree_base& header) {
-		_rb_tree_base *& root = header.m_parent;
-
-		x->m_parent = p;
-		x->m_left = 0;
-		x->m_right = 0;
-		x->m_isblack = false;
-
-		if (insert_left) {
-			p->m_left = x;
-
-			if (p == &header) {
-				header.m_parent = x;
-				header.m_right = x;
-			} else if (p == header.m_left){
-				header.m_left = x;
-			}
-		} else {
-			p->m_right = x;
-
-			if (p == header.m_right) {
-			  header.m_right = x;
-			}
-		}
-
-		while (x != root && x->m_parent->m_isblack == false) {
-			_rb_tree_base* const xpp = x->m_parent->m_parent;
-
-			if (x->m_parent == xpp->m_left) {
-				_rb_tree_base* const y = xpp->m_right;
-				if (y && y->m_isblack == false) {
-					x->m_parent->m_isblack = true;
-					y->m_isblack = true;
-					xpp->m_isblack = false;
-					x = xpp;
-				} else {
-					if (x == x->m_parent->m_right) {
-						x = x->m_parent;
-						_rb_tree_rotate_left(x, root);
-					}
-					x->m_parent->m_isblack = true;
-					xpp->m_isblack = false;
-					_rb_tree_rotate_right(xpp, root);
-				}
-			} else {
-				_rb_tree_base* const y = xpp->m_left;
-				if (y && y->m_isblack == false) {
-					x->m_parent->m_isblack = true;
-					y->m_isblack = true;
-					xpp->m_isblack = false;
-					x = xpp;
-				} else {
-					if (x == x->m_parent->m_left) {
-						x = x->m_parent;
-						_rb_tree_rotate_right(x, root);
-					}
-					x->m_parent->m_isblack = true;
-					xpp->m_isblack = false;
-					_rb_tree_rotate_left(xpp, root);
-				}
-			}
-		}
-		root->m_isblack = true;
-	}
-
-	static _rb_tree_base* _rb_increment(_rb_tree_base* __x) throw () {
-		if (__x->m_right != 0) {
-			__x = __x->m_right;
-			while (__x->m_left != 0)
-				__x = __x->m_left;
-		} else {
-			_rb_tree_base* __y = __x->m_parent;
-			while (__x == __y->m_right) {
-				__x = __y;
-				__y = __y->m_parent;
-			}
-			if (__x->m_right != __y)
-				__x = __y;
-		}
-		return __x;
-	}
-
-	static _rb_tree_base* _rb_decrement(_rb_tree_base* __x) throw () {
-		if (!__x->m_isblack && __x->m_parent->m_parent == __x)
-			__x = __x->m_right;
-		else if (__x->m_left != 0) {
-			_rb_tree_base* __y = __x->m_left;
-			while (__y->m_right != 0)
-				__y = __y->m_right;
-			__x = __y;
-		} else {
-			_rb_tree_base* __y = __x->m_parent;
-			while (__x == __y->m_left) {
-				__x = __y;
-				__y = __y->m_parent;
-			}
-			__x = __y;
-		}
-		return __x;
-	}
-
-	template <typename K, typename V>
-	class GEODE_DLL map {
-	protected:
-		std::less<K> compare;
-		_rb_tree_base m_header;
-		size_t m_nodecount;
-	public:
-		typedef _rb_tree_node<std::pair<K,V> >* _tree_node;
-
-		std::map<K, V> std() {
-			return (std::map<K, V>)(*this);
-		}
-
-		operator std::map<K, V>() {
-			auto iter_node = static_cast<_tree_node>(m_header.m_left);
-			auto end_node = static_cast<_tree_node>(&m_header);
-			std::map<K, V> out;
-			for (;iter_node != end_node; iter_node = static_cast<_tree_node>(_rb_increment(iter_node))) {
-				out[iter_node->m_value.first] = iter_node->m_value.second;
-			}
-
-			return out;
-		}
-		operator std::map<K, V>() const {
-			auto iter_node = static_cast<_tree_node>(m_header.m_left);
-			auto end_node = (_tree_node)(&m_header);
-			std::map<K, V> out;
-			for (;iter_node != end_node; iter_node = static_cast<_tree_node>(_rb_increment(iter_node))) {
-				out[iter_node->m_value.first] = iter_node->m_value.second;
-			}
-
-			return out;
-		}
-		void insert(_tree_node x, _tree_node p, const std::pair<K, V>& val) {
-			bool insert_left = (x != 0 || p == static_cast<_tree_node>(&m_header) || val.first <  p->m_value.first);
-
-			_tree_node z = new _rb_tree_node<std::pair<K,V> >();
-			z->m_value = val;
-
-			_rb_insert_rebalance(insert_left, z, p, m_header);
-			++m_nodecount;
-		}
-		void insert_pair(const std::pair<K, V>& val) {
-			_tree_node x = static_cast<_tree_node>(m_header.m_parent);
-			_tree_node y = static_cast<_tree_node>(&m_header);
-			bool comp = true;
-			while (x != 0) {
-				y = x;
-				comp = val.first < x->m_value.first;
-				x = comp ? static_cast<_tree_node>(x->m_left) : static_cast<_tree_node>(x->m_right);
-			}
-			auto iter = y;
-
-			if (comp) {
-				if (iter == static_cast<_tree_node>(m_header.m_left)) {
-					insert(x, y, val);
-				} else {
-					iter = static_cast<_tree_node>(_rb_decrement(iter));
-				}
-			}
-			if (iter->m_value.first < val.first) {
-				insert(x, y, val);
-			}
-		}
-
-		map(std::map<K, V> input) {
-			m_header.m_isblack = false;
-			m_header.m_parent = 0;
-			m_header.m_left = &m_header;
-			m_header.m_right = &m_header;
-
-			for (auto i : input) {
-				insert_pair(i);
-			}
-		}
-		void erase(_tree_node x) {
-			while (x != 0) {
-				erase(static_cast<_tree_node>(x->m_right));
-				auto y = static_cast<_tree_node>(x->m_left);
-				delete y;
-				x = y;
-			}
-		}
-		map(map const& lol) : map(std::map<K, V>(lol)) {}
-		map() : map(std::map<K, V>()) {}
-		~map() {
-			erase(static_cast<_tree_node>(m_header.m_parent));
-		}
-	};
-
-	template <typename T>
-	class GEODE_DLL vector {
-	 public:
-		using value_type = T;
-
-		operator std::vector<T>() const {
-			std::vector<T> out;
-
-			for (auto i = m_start; i != m_finish; ++i) {
-				out.push_back(*i);
-			}
-			return out; 
-		}
-
-		vector(std::vector<T> input) {
-			auto tmp = new T[input.size()];
-
-			m_start = tmp;
-			m_finish = m_start + input.size();
-			m_capacity_end = m_start + input.size();
-			for (auto i : input) {
-				*tmp = i;
-				tmp++;
-			}
-		}
-
-		vector(std::initializer_list<T> const& input) {
-			auto tmp = new T[input.size()];
-			m_start = tmp;
-			m_finish = m_start + input.size();
-			m_capacity_end = m_start + input.size();
-			std::copy(input.begin(), input.end(), tmp);
-		}
-
-		void clear() {
-			delete[] m_start;
-			m_finish = m_start;
-		}
-
-		T& front() {
-			return *m_start;
-		}
-
-		auto begin() { return m_start; }
-		auto end() { return m_finish; }
-		auto begin() const { return static_cast<const T*>(m_start); }
-		auto end() const { return static_cast<const T*>(m_finish); }
-		
-		vector(vector const& lol) : vector(std::vector<T>(lol)) {}
-
-		vector() : vector(std::vector<T>()) {}
-
-		~vector() {
-			delete[] m_start;
-		}
-	 protected:
-		T* m_start;
-		T* m_finish;
-		T* m_capacity_end;
-	};
-
-	struct _bit_reference {
-		uintptr_t* m_bitptr;
-		uintptr_t  m_mask;
-
-		_bit_reference(uintptr_t* x, uintptr_t y) : m_bitptr(x), m_mask(y) {}
-		_bit_reference() : m_bitptr(0), m_mask(0) {}
-
-		operator bool() const { 
-			return !!(*m_bitptr & m_mask); 
-		}
-
-		_bit_reference& operator=(bool x) {
-			if (x)
-				*m_bitptr |= m_mask;
-			else
-				*m_bitptr &= ~m_mask;
-			return *this;
-		}
-
-		_bit_reference& operator=(const _bit_reference& x) {
-			return *this = bool(x);
-		}
-
-		bool operator==(const _bit_reference& x) const { 
-			return bool(*this) == bool(x);
-		}
-
-		bool operator<(const _bit_reference& x) const { 
-			return !bool(*this) && bool(x);
-		}
-
-		void flip() { 
-			*m_bitptr ^= m_mask;
-		}
-	 };
-
-	struct _bit_iterator {
-		uintptr_t* m_bitptr;
-		unsigned int m_offset;
-		_bit_iterator(uintptr_t* x) : m_bitptr(x), m_offset(0) {}
-		_bit_iterator(uintptr_t* x, unsigned o) : m_bitptr(x), m_offset(o) {}
-		_bit_reference operator*() const { 
-			return _bit_reference(m_bitptr, 1UL << m_offset); 
-		}
-		_bit_iterator& operator++() {
-			if (m_offset++ == sizeof(uintptr_t)-1) {
-				m_offset = 0;
-				m_bitptr++;
-			}
-			return *this;
-		}
-
-		bool operator!=(const _bit_iterator& b) {
-			return !(m_bitptr == b.m_bitptr && m_offset == b.m_offset);
-		}
-	};
-
-	template <>
-	class vector<bool> {
-	 protected:
-		_bit_iterator m_start;
-		_bit_iterator m_end;
-		uintptr_t* m_capacity_end;
-	 public:
-		vector(std::vector<bool> input) : m_start(0), m_end(0) {
-			auto realsize = input.size()/int(sizeof(uintptr_t));
-			auto tmp = new uintptr_t[realsize];
-
-			m_start = _bit_iterator(tmp);
-			m_end = _bit_iterator(tmp + realsize, input.size()%sizeof(uintptr_t));
-			m_capacity_end = tmp + realsize;
-
-			auto itmp = m_start;
-			for (auto i : input) {
-				*itmp = i;
-				++itmp;
-			}
-		}
-
-		operator std::vector<bool>() {
-			std::vector<bool> out;
-			for (auto i = m_start; i != m_end; ++i) {
-				out.push_back(*i);
-			}
-			return out;
-		}
-
-		operator std::vector<bool>() const {
-			std::vector<bool> out;
-			for (auto i = m_start; i != m_end; ++i) {
-				out.push_back(*i);
-			}
-			return out;
-		}
-
-		vector(vector<bool> const& lol) : vector(std::vector<bool>(lol)) {}
-
-		vector() : vector(std::vector<bool>()) {}
-
-		~vector() {
-			delete[] m_start.m_bitptr;
-		}
-	};
-};
-
-#elif defined(GEODE_IS_IOS)
-namespace gd {
-	class GEODE_DLL string {
-	public:
-		string() {}
-		string(char const* ok) : m_internal(ok) {}
-		string(std::string ok) : m_internal(ok) {}
-		operator std::string() {
-			return m_internal;
-		}
-		operator std::string() const {
-			return m_internal;
-		}
-		string(string const& ok) : m_internal(ok) {}
-		string& operator=(char const* ok) {m_internal = ok; return *this;}
-		string& operator=(string const& ok) {m_internal = ok; return *this;}
-		~string() {}
-		char const* c_str() const {return m_internal.c_str(); }
-	 protected: 
-		std::string       m_internal;
-	};
-
-	template <typename T>
-	class GEODE_DLL vector {
-	 public:
-		using value_type = T;
-
-		operator std::vector<T>() {
-			return m_internal;
-		}
-		operator std::vector<T>() const {
-			return m_internal;
-		}
-
-		vector(std::vector<T> input) : m_internal(input) {}
-
-		T& front() {
-			return m_internal.front();
-		}
-		
-		vector(vector const& lol) : m_internal(lol) {}
-
-		vector() : m_internal() {}
-
-		~vector() {}
-	 protected:
-		std::vector<T> m_internal;
-	};
-
-	template <typename K, typename V>
-	class GEODE_DLL map {
-	protected:
-		std::map<K, V> m_internal;
-	public:
-		operator std::map<K, V>() {
-			return m_internal;
-		}
-		operator std::map<K, V>() const {
-			return m_internal;
-		}
-		map(std::map<K, V> input) : m_internal(input) {}
-
-		map(map const& lol) : m_internal(lol) {}
-		map() {}
-		~map() {}
-	};
-}
-#else
-namespace gd = std;
-#endif
-=======
 #include "gnustl.hpp"
-// #include "msvcstl.hpp"
->>>>>>> b9e670ff
+// #include "msvcstl.hpp"