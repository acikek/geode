--- conflicted
+++ resolved
@@ -1,129 +1,118 @@
-#include <Geode/Geode.hpp>
-#include <Geode/loader/Log.hpp>
-#include <Geode/loader/Mod.hpp>
-#include <Geode/loader/Interface.hpp>
-#include <Geode/loader/Loader.hpp>
-#include <Geode/utils/general.hpp>
-#include <Geode/utils/casts.hpp>
-#include <InternalLoader.hpp>
-#include <fmt/format.h>
-#include <fmt/chrono.h>
-#include <iomanip>
-
-USE_GEODE_NAMESPACE();
-using namespace geode::log;
-using namespace cocos2d;
-
-std::vector<std::function<void(Mod*)>>& Log::scheduled() {
-    static std::vector<std::function<void(Mod*)>> ret;
-    return ret;
-}
-
-void log::releaseSchedules(Mod* m) {
-    for (auto& func : Log::scheduled()) {
-        func(m);
-    }
-    Log::scheduled().clear();
-}
-
-std::string log::parse(Mod* const& mod) {
-    if (mod) {
-        return fmt::format("{{ Mod, {} }}", mod->getName());;
-    } else {
-        return "{ Mod, null }";
-    }
-}
-
-std::string log::parse(CCObject* const& obj) {
-    if (obj) {
-        return fmt::format("{{ {}, {} }}", typeid(*obj).name(), utils::intToHex(obj));
-    } else {
-        return "{ CCObject, null }";
-    }
-}
-
-std::string log::parse(CCNode* const& obj) {
-    if (obj) {
-        auto bb = obj->boundingBox();
-        return fmt::format("{{ {}, {}, ({}, {} | {} : {}) }}", 
-            typeid(*obj).name(), utils::intToHex(obj),
-            bb.origin.x, bb.origin.y, bb.size.width, bb.size.height
-        );
-    } else {
-        return "{ CCNode, null }";
-    }
-}
-
-std::string log::parse(CCArray* const& arr) {
-    std::string out = "[";
-
-    if (arr && arr->count()) {
-        for (int i = 0; i < arr->count(); ++i) {
-            out += parse(arr->objectAtIndex(i));
-            if (i < arr->count() - 1) out += ", ";
-        }
-    } else out += "empty";
-
-    return out + "]";
-}
-
-std::string log::parse(CCPoint const& pt) {
-    return fmt::format("{}, {}", pt.x, pt.y);
-}
-
-std::string log::parse(CCSize const& sz) {
-    return fmt::format("{} : {}", sz.width, sz.height);
-}
-
-std::string log::parse(CCRect const& rect) {
-    return parse(rect.origin) + " | " + parse(rect.size); 
-}
-
-std::string log::parse(cocos2d::ccColor3B const& col) {
-    return fmt::format("rgb({}, {}, {})", col.r, col.g, col.b);
-}
-
-std::string log::parse(cocos2d::ccColor4B const& col) {
-    return fmt::format("rgba({}, {}, {}, {})", col.r, col.g, col.b, col.a);
-}
-
-Log::Log(Mod* mod, Severity sev) : m_sender(mod), m_time(log_clock::now()), m_severity(sev) {}
-
-bool Log::operator==(Log const& l) {
-    return this == &l;
-}
-
-std::string Log::toString(bool logTime) const {
-    std::string res;
-
-    if (logTime) {
-<<<<<<< HEAD
-        res += fmt::format("{:%H:%M:%S}", this->m_time);
-=======
-        const auto t = std::chrono::system_clock::to_time_t(m_time);
-        tm obj;
-        #ifdef _MSC_VER
-        localtime_s(&obj, &t);
-        #else
-        obj = *std::localtime(&t);
-        #endif
-        res += fmt::format("{:%H:%M:%S} ", m_time);
->>>>>>> a8866054
-    }
-
-    res += fmt::format("[{}]: ", m_sender ? m_sender->getName() : "?");
-
-    for (auto& i : m_components) {
-        res += i->_toString();
-    }
-
-    return res;
-}
-
-void Log::pushToLoader() {
-    Loader::get()->pushLog(std::move(*this));
-}
-
-std::string geode::log::generateLogName() {
-    return fmt::format("Geode_{:%H:%M:%S}.log", log_clock::now());
-}
+#include <Geode/Geode.hpp>
+#include <Geode/loader/Log.hpp>
+#include <Geode/loader/Mod.hpp>
+#include <Geode/loader/Interface.hpp>
+#include <Geode/loader/Loader.hpp>
+#include <Geode/utils/general.hpp>
+#include <Geode/utils/casts.hpp>
+#include <InternalLoader.hpp>
+#include <fmt/format.h>
+#include <fmt/chrono.h>
+#include <iomanip>
+
+USE_GEODE_NAMESPACE();
+using namespace geode::log;
+using namespace cocos2d;
+
+std::vector<std::function<void(Mod*)>>& Log::scheduled() {
+    static std::vector<std::function<void(Mod*)>> ret;
+    return ret;
+}
+
+void log::releaseSchedules(Mod* m) {
+    for (auto& func : Log::scheduled()) {
+        func(m);
+    }
+    Log::scheduled().clear();
+}
+
+std::string log::parse(Mod* const& mod) {
+    if (mod) {
+        return fmt::format("{{ Mod, {} }}", mod->getName());;
+    } else {
+        return "{ Mod, null }";
+    }
+}
+
+std::string log::parse(CCObject* const& obj) {
+    if (obj) {
+        return fmt::format("{{ {}, {} }}", typeid(*obj).name(), utils::intToHex(obj));
+    } else {
+        return "{ CCObject, null }";
+    }
+}
+
+std::string log::parse(CCNode* const& obj) {
+    if (obj) {
+        auto bb = obj->boundingBox();
+        return fmt::format("{{ {}, {}, ({}, {} | {} : {}) }}", 
+            typeid(*obj).name(), utils::intToHex(obj),
+            bb.origin.x, bb.origin.y, bb.size.width, bb.size.height
+        );
+    } else {
+        return "{ CCNode, null }";
+    }
+}
+
+std::string log::parse(CCArray* const& arr) {
+    std::string out = "[";
+
+    if (arr && arr->count()) {
+        for (int i = 0; i < arr->count(); ++i) {
+            out += parse(arr->objectAtIndex(i));
+            if (i < arr->count() - 1) out += ", ";
+        }
+    } else out += "empty";
+
+    return out + "]";
+}
+
+std::string log::parse(CCPoint const& pt) {
+    return fmt::format("{}, {}", pt.x, pt.y);
+}
+
+std::string log::parse(CCSize const& sz) {
+    return fmt::format("{} : {}", sz.width, sz.height);
+}
+
+std::string log::parse(CCRect const& rect) {
+    return parse(rect.origin) + " | " + parse(rect.size); 
+}
+
+std::string log::parse(cocos2d::ccColor3B const& col) {
+    return fmt::format("rgb({}, {}, {})", col.r, col.g, col.b);
+}
+
+std::string log::parse(cocos2d::ccColor4B const& col) {
+    return fmt::format("rgba({}, {}, {}, {})", col.r, col.g, col.b, col.a);
+}
+
+Log::Log(Mod* mod, Severity sev) : m_sender(mod), m_time(log_clock::now()), m_severity(sev) {}
+
+bool Log::operator==(Log const& l) {
+    return this == &l;
+}
+
+std::string Log::toString(bool logTime) const {
+    std::string res;
+
+    if (logTime) {
+        res += fmt::format("{:%H:%M:%S}", this->m_time);
+    }
+
+    res += fmt::format("[{}]: ", m_sender ? m_sender->getName() : "?");
+
+    for (auto& i : m_components) {
+        res += i->_toString();
+    }
+
+    return res;
+}
+
+void Log::pushToLoader() {
+    Loader::get()->pushLog(std::move(*this));
+}
+
+std::string geode::log::generateLogName() {
+    return fmt::format("Geode_{:%H:%M:%S}.log", log_clock::now());
+}