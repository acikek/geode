#include <Geode/DefaultInclude.hpp>
#include <Geode/loader/Mod.hpp>

using namespace geode::prelude;

$execute {
    // this replaces the call to __dynamic_cast with a call to our own
    // this is needed because the transitions in cocos uses dynamic cast to check
    // layers, which fail on user layers due to typeinfo not matching

    #if defined(GEODE_IS_MACOS)
        (void)Mod::get()->patch(
            reinterpret_cast<void*>(base::get() + 0x603948), toByteArray(&cast::typeinfoCastInternal)
        );
<<<<<<< HEAD
    #elif defined(GEODE_IS_ANDROID32)
        (void)Mod::get()->hook(reinterpret_cast<void*>(base::get() + (0x720348 - 0x10000) + 1), &cast::typeinfoCastInternal, "__dynamic_cast");
    #elif defined(GEODE_IS_ANDROID64)
        (void)Mod::get()->hook(reinterpret_cast<void*>(base::get() + (0xd6cb8c - 0x100000)), &cast::typeinfoCastInternal, "__dynamic_cast");
=======
    #elif defined(GEODE_IS_ANDROID)
        void* handle = dlopen("libcocos2dcpp.so", RTLD_LAZY | RTLD_NOLOAD);
        void* dynamicCastAddr = dlsym(handle, "__dynamic_cast");

        (void)Mod::get()->addHook(dynamicCastAddr, &cast::typeinfoCastInternal, "__dynamic_cast");

        dlclose(handle);
>>>>>>> b871c2a0
    #endif


}<|MERGE_RESOLUTION|>--- conflicted
+++ resolved
@@ -12,21 +12,12 @@
         (void)Mod::get()->patch(
             reinterpret_cast<void*>(base::get() + 0x603948), toByteArray(&cast::typeinfoCastInternal)
         );
-<<<<<<< HEAD
-    #elif defined(GEODE_IS_ANDROID32)
-        (void)Mod::get()->hook(reinterpret_cast<void*>(base::get() + (0x720348 - 0x10000) + 1), &cast::typeinfoCastInternal, "__dynamic_cast");
-    #elif defined(GEODE_IS_ANDROID64)
-        (void)Mod::get()->hook(reinterpret_cast<void*>(base::get() + (0xd6cb8c - 0x100000)), &cast::typeinfoCastInternal, "__dynamic_cast");
-=======
     #elif defined(GEODE_IS_ANDROID)
         void* handle = dlopen("libcocos2dcpp.so", RTLD_LAZY | RTLD_NOLOAD);
         void* dynamicCastAddr = dlsym(handle, "__dynamic_cast");
 
-        (void)Mod::get()->addHook(dynamicCastAddr, &cast::typeinfoCastInternal, "__dynamic_cast");
+        (void)Mod::get()->hook(dynamicCastAddr, &cast::typeinfoCastInternal, "__dynamic_cast");
 
         dlclose(handle);
->>>>>>> b871c2a0
     #endif
-
-
 }