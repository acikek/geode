--- conflicted
+++ resolved
@@ -1,269 +1,155 @@
-
-#include "../ids/AddIDs.hpp"
-#include "../ui/internal/list/ModListLayer.hpp"
-
-#include <Geode/loader/Index.hpp>
-#include <Geode/modify/MenuLayer.hpp>
-#include <Geode/modify/Modify.hpp>
-#include <Geode/ui/BasedButtonSprite.hpp>
-#include <Geode/ui/GeodeUI.hpp>
-#include <Geode/ui/Notification.hpp>
-#include <Geode/ui/Popup.hpp>
-#include <Geode/utils/cocos.hpp>
-#include <InternalMod.hpp>
-
-USE_GEODE_NAMESPACE();
-
-#pragma warning(disable : 4217)
-
-class CustomMenuLayer;
-
-static Ref<Notification> INDEX_UPDATE_NOTIF = nullptr;
-
-$execute {
-	new EventListener<IndexUpdateFilter>(+[](IndexUpdateEvent* event) {
-		if (!INDEX_UPDATE_NOTIF) return;
-		std::visit(makeVisitor {
-			[](UpdateProgress const& prog) {},
-			[](UpdateFinished const&) {
-				INDEX_UPDATE_NOTIF->setIcon(NotificationIcon::Success);
-				INDEX_UPDATE_NOTIF->setString("Index Up-to-Date");
-				INDEX_UPDATE_NOTIF->waitAndHide();
-				INDEX_UPDATE_NOTIF = nullptr;
-			},
-			[](UpdateFailed const& info) {
-				INDEX_UPDATE_NOTIF->setIcon(NotificationIcon::Error);
-				INDEX_UPDATE_NOTIF->setString(info);
-				INDEX_UPDATE_NOTIF->setTime(NOTIFICATION_LONG_TIME);
-				INDEX_UPDATE_NOTIF = nullptr;
-			},
-		}, event->status);
-	});
-};
-
-struct CustomMenuLayer : Modify<CustomMenuLayer, MenuLayer> {
-<<<<<<< HEAD
-	CCSprite* m_geodeButton;
-
-	bool init() {
-		if (!MenuLayer::init())
-			return false;
-		
-		// make sure to add the string IDs for nodes (Geode has no manual 
-		// hook order support yet so gotta do this to ensure)
-		NodeIDs::provideFor(this);
-
-		auto winSize = CCDirector::sharedDirector()->getWinSize();
-
-		// add geode button
-		
-		m_fields->m_geodeButton = SafeCreate<CCSprite>()
-			.with(CircleButtonSprite::createWithSpriteFrameName(
-				"geode-logo-outline-gold.png"_spr,
-				1.0f,
-				CircleBaseColor::Green,
-				CircleBaseSize::Medium2
-			))
-			.orMake<ButtonSprite>("!!");
-
-		auto bottomMenu = static_cast<CCMenu*>(this->getChildByID("bottom-menu"));
-
-		auto btn = CCMenuItemSpriteExtra::create(
-			m_fields->m_geodeButton, this, menu_selector(CustomMenuLayer::onGeode)
-		);
-		btn->setID("geode-button"_spr);
-		bottomMenu->addChild(btn);
-
-		bottomMenu->updateLayout();
-
-		if (auto node = this->getChildByID("settings-gamepad-icon")) {
-			node->setPositionX(bottomMenu->getChildByID(
-				"settings-button"
-			)->getPositionX() + winSize.width / 2);
-		}
-
-		// show if some mods failed to load
-		static bool shownFailedNotif = false;
-		if (!shownFailedNotif) {
-			shownFailedNotif = true;
-			if (Loader::get()->getFailedMods().size()) {
-				Notification::create(
-					"Some mods failed to load",
-					NotificationIcon::Error
-				)->show();
-			}
-        }
-
-		// show crash info
-		static bool shownLastCrash = false;
-		if (Loader::get()->didLastLaunchCrash() && !shownLastCrash) {
-			shownLastCrash = true;
-			auto popup = createQuickPopup(
-				"Crashed",
-				"It appears that the last session crashed. Would you like to "
-				"send a <cy>crash report</c>?",
-				"No", "Send",
-				[](auto, bool btn2) {
-					if (btn2) {
-						geode::openIssueReportPopup(InternalMod::get());
-					}
-				},
-				false
-			);
-			popup->m_scene = this;
-			popup->m_noElasticity = true;
-			popup->show();
-		}
-
-		// update mods index
-		if (!INDEX_UPDATE_NOTIF && !Index::get()->hasTriedToUpdate()) {
-			this->addChild(EventListenerNode<IndexUpdateFilter>::create(
-				this, &CustomMenuLayer::onIndexUpdate
-			));
-			INDEX_UPDATE_NOTIF = Notification::create(
-				"Updating Index", NotificationIcon::Loading, 0
-			);
-			INDEX_UPDATE_NOTIF->show();
-			Index::get()->update();
-		}
-
-		this->addUpdateIndicator();
-	
-		return true;
-	}
-
-	void onIndexUpdate(IndexUpdateEvent* event) {
-		if (
-			std::holds_alternative<UpdateFinished>(event->status) ||
-			std::holds_alternative<UpdateFailed>(event->status)
-		) {
-			this->addUpdateIndicator();
-		}
-	}
-
-	void addUpdateIndicator() {
-		if (Index::get()->areUpdatesAvailable()) {
-			auto icon = CCSprite::createWithSpriteFrameName("updates-available.png"_spr);
-			icon->setPosition(
-				m_fields->m_geodeButton->getContentSize() - CCSize { 10.f, 10.f }
-			);
-			icon->setZOrder(99);
-			icon->setScale(.5f);
-			m_fields->m_geodeButton->addChild(icon);
-		}
-	}
-
-	void onGeode(CCObject*) {
-		ModListLayer::scene();
-	}
-=======
-    void destructor() {
-        g_geodeButton = nullptr;
-        MenuLayer::~MenuLayer();
-    }
-
-    bool init() {
-        if (!MenuLayer::init()) return false;
-
-        // make sure to add the string IDs for nodes (Geode has no manual
-        // hook order support yet so gotta do this to ensure)
-        NodeIDs::provideFor(this);
-
-        auto winSize = CCDirector::sharedDirector()->getWinSize();
-
-        // add geode button
-
-        g_geodeButton =
-            SafeCreate<CCSprite>()
-                .with(CircleButtonSprite::createWithSpriteFrameName(
-                    "geode-logo-outline-gold.png"_spr, 1.0f, CircleBaseColor::Green, CircleBaseSize::Medium2
-                ))
-                .orMake<ButtonSprite>("!!");
-
-        auto bottomMenu = static_cast<CCMenu*>(this->getChildByID("bottom-menu"));
-
-        auto btn = CCMenuItemSpriteExtra::create(
-            g_geodeButton.data(), this, menu_selector(CustomMenuLayer::onGeode)
-        );
-        btn->setID("geode-button"_spr);
-        bottomMenu->addChild(btn);
-
-        bottomMenu->updateLayout();
-
-        if (auto node = this->getChildByID("settings-gamepad-icon")) {
-            node->setPositionX(
-                bottomMenu->getChildByID("settings-button")->getPositionX() + winSize.width / 2
-            );
-        }
-
-        // show if some mods failed to load
-        static bool shownFailedNotif = false;
-        if (!shownFailedNotif) {
-            shownFailedNotif = true;
-            if (Loader::get()->getFailedMods().size()) {
-                Notification::create("Some mods failed to load", NotificationIcon::Error)->show();
-            }
-        }
-
-        // show crash info
-        static bool shownLastCrash = false;
-        if (Loader::get()->didLastLaunchCrash() && !shownLastCrash) {
-            shownLastCrash = true;
-            auto popup = createQuickPopup(
-                "Crashed",
-                "It appears that the last session crashed. Would you like to "
-                "send a <cy>crash report</c>?",
-                "No",
-                "Send",
-                [](auto, bool btn2) {
-                    if (btn2) {
-                        geode::openIssueReportPopup(InternalMod::get());
-                    }
-                },
-                false
-            );
-            popup->m_scene = this;
-            popup->m_noElasticity = true;
-            popup->show();
-        }
-
-        // update mods index
-        if (!INDEX_UPDATE_NOTIF && !Index::get()->hasTriedToUpdate()) {
-            this->addChild(
-                EventListenerNode<IndexUpdateFilter>::create(this, &CustomMenuLayer::onIndexUpdate)
-            );
-            INDEX_UPDATE_NOTIF = Notification::create("Updating Index", NotificationIcon::Loading, 0);
-            INDEX_UPDATE_NOTIF->show();
-            Index::get()->update();
-        }
-
-        return true;
-    }
-
-    void onIndexUpdate(IndexUpdateEvent* event) {
-        if (!INDEX_UPDATE_NOTIF) return;
-        std::visit(
-            makeVisitor{
-                [](UpdateProgress const& prog) {},
-                [](UpdateFinished const&) {
-                    INDEX_UPDATE_NOTIF->setIcon(NotificationIcon::Success);
-                    INDEX_UPDATE_NOTIF->setString("Index Up-to-Date");
-                    INDEX_UPDATE_NOTIF->waitAndHide();
-                    INDEX_UPDATE_NOTIF = nullptr;
-                },
-                [](UpdateError const& info) {
-                    INDEX_UPDATE_NOTIF->setIcon(NotificationIcon::Error);
-                    INDEX_UPDATE_NOTIF->setString(info);
-                    INDEX_UPDATE_NOTIF->setTime(NOTIFICATION_LONG_TIME);
-                    INDEX_UPDATE_NOTIF = nullptr;
-                },
-            },
-            event->status
-        );
-    }
-
-    void onGeode(CCObject*) {
-        ModListLayer::scene();
-    }
->>>>>>> a137fd96
-};
+
+#include "../ids/AddIDs.hpp"
+#include "../ui/internal/list/ModListLayer.hpp"
+
+#include <Geode/loader/Index.hpp>
+#include <Geode/modify/MenuLayer.hpp>
+#include <Geode/modify/Modify.hpp>
+#include <Geode/ui/BasedButtonSprite.hpp>
+#include <Geode/ui/GeodeUI.hpp>
+#include <Geode/ui/Notification.hpp>
+#include <Geode/ui/Popup.hpp>
+#include <Geode/utils/cocos.hpp>
+#include <InternalMod.hpp>
+
+USE_GEODE_NAMESPACE();
+
+#pragma warning(disable : 4217)
+
+class CustomMenuLayer;
+
+static Ref<Notification> INDEX_UPDATE_NOTIF = nullptr;
+
+$execute {
+	new EventListener<IndexUpdateFilter>(+[](IndexUpdateEvent* event) {
+		if (!INDEX_UPDATE_NOTIF) return;
+		std::visit(makeVisitor {
+			[](UpdateProgress const& prog) {},
+			[](UpdateFinished const&) {
+				INDEX_UPDATE_NOTIF->setIcon(NotificationIcon::Success);
+				INDEX_UPDATE_NOTIF->setString("Index Up-to-Date");
+				INDEX_UPDATE_NOTIF->waitAndHide();
+				INDEX_UPDATE_NOTIF = nullptr;
+			},
+			[](UpdateFailed const& info) {
+				INDEX_UPDATE_NOTIF->setIcon(NotificationIcon::Error);
+				INDEX_UPDATE_NOTIF->setString(info);
+				INDEX_UPDATE_NOTIF->setTime(NOTIFICATION_LONG_TIME);
+				INDEX_UPDATE_NOTIF = nullptr;
+			},
+		}, event->status);
+	});
+};
+
+struct CustomMenuLayer : Modify<CustomMenuLayer, MenuLayer> {
+	CCSprite* m_geodeButton;
+
+    bool init() {
+        if (!MenuLayer::init()) return false;
+
+        // make sure to add the string IDs for nodes (Geode has no manual
+        // hook order support yet so gotta do this to ensure)
+        NodeIDs::provideFor(this);
+
+        auto winSize = CCDirector::sharedDirector()->getWinSize();
+
+		// add geode button
+		
+		m_fields->m_geodeButton = SafeCreate<CCSprite>()
+			.with(CircleButtonSprite::createWithSpriteFrameName(
+				"geode-logo-outline-gold.png"_spr,
+				1.0f,
+				CircleBaseColor::Green,
+				CircleBaseSize::Medium2
+			))
+			.orMake<ButtonSprite>("!!");
+
+        auto bottomMenu = static_cast<CCMenu*>(this->getChildByID("bottom-menu"));
+
+		auto btn = CCMenuItemSpriteExtra::create(
+			m_fields->m_geodeButton, this, menu_selector(CustomMenuLayer::onGeode)
+		);
+		btn->setID("geode-button"_spr);
+		bottomMenu->addChild(btn);
+
+        bottomMenu->updateLayout();
+
+        if (auto node = this->getChildByID("settings-gamepad-icon")) {
+            node->setPositionX(
+                bottomMenu->getChildByID("settings-button")->getPositionX() + winSize.width / 2
+            );
+        }
+
+        // show if some mods failed to load
+        static bool shownFailedNotif = false;
+        if (!shownFailedNotif) {
+            shownFailedNotif = true;
+            if (Loader::get()->getFailedMods().size()) {
+                Notification::create("Some mods failed to load", NotificationIcon::Error)->show();
+            }
+        }
+
+        // show crash info
+        static bool shownLastCrash = false;
+        if (Loader::get()->didLastLaunchCrash() && !shownLastCrash) {
+            shownLastCrash = true;
+            auto popup = createQuickPopup(
+                "Crashed",
+                "It appears that the last session crashed. Would you like to "
+                "send a <cy>crash report</c>?",
+                "No",
+                "Send",
+                [](auto, bool btn2) {
+                    if (btn2) {
+                        geode::openIssueReportPopup(InternalMod::get());
+                    }
+                },
+                false
+            );
+            popup->m_scene = this;
+            popup->m_noElasticity = true;
+            popup->show();
+        }
+
+		// update mods index
+		if (!INDEX_UPDATE_NOTIF && !Index::get()->hasTriedToUpdate()) {
+			this->addChild(EventListenerNode<IndexUpdateFilter>::create(
+				this, &CustomMenuLayer::onIndexUpdate
+			));
+			INDEX_UPDATE_NOTIF = Notification::create(
+				"Updating Index", NotificationIcon::Loading, 0
+			);
+			INDEX_UPDATE_NOTIF->show();
+			Index::get()->update();
+		}
+
+		this->addUpdateIndicator();
+	
+		return true;
+	}
+
+	void onIndexUpdate(IndexUpdateEvent* event) {
+		if (
+			std::holds_alternative<UpdateFinished>(event->status) ||
+			std::holds_alternative<UpdateFailed>(event->status)
+		) {
+			this->addUpdateIndicator();
+		}
+	}
+
+	void addUpdateIndicator() {
+		if (Index::get()->areUpdatesAvailable()) {
+			auto icon = CCSprite::createWithSpriteFrameName("updates-available.png"_spr);
+			icon->setPosition(
+				m_fields->m_geodeButton->getContentSize() - CCSize { 10.f, 10.f }
+			);
+			icon->setZOrder(99);
+			icon->setScale(.5f);
+			m_fields->m_geodeButton->addChild(icon);
+		}
+	}
+
+    void onGeode(CCObject*) {
+        ModListLayer::scene();
+    }
+};