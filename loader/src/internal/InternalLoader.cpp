--- conflicted
+++ resolved
@@ -1,261 +1,246 @@
-<<<<<<< HEAD
-#include "InternalLoader.hpp"
-
-#include "InternalMod.hpp"
-#include "resources.hpp"
-
-#include <Geode/loader/Loader.hpp>
-#include <Geode/loader/IPC.hpp>
-#include <Geode/loader/Log.hpp>
-#include <Geode/loader/Dirs.hpp>
-#include <Geode/utils/web.hpp>
-#include <Geode/utils/file.hpp>
-=======
->>>>>>> b21cb64f
-#include <fmt/format.h>
-#include <hash.hpp>
-#include <iostream>
-#include <sstream>
-#include <string>
-#include <thread>
-#include <vector>
-
-<<<<<<< HEAD
-ListenerResult ResourceDownloadFilter::handle(
-    std::function<Callback> fn,
-    ResourceDownloadEvent* event
-) {
-    fn(event);
-    return ListenerResult::Propagate;
-}
-
-ResourceDownloadFilter::ResourceDownloadFilter() {}
-=======
-#include <Geode/loader/Loader.hpp>
-#include <Geode/loader/IPC.hpp>
-#include <Geode/loader/Log.hpp>
-#include <Geode/utils/web.hpp>
-#include <Geode/utils/file.hpp>
-
-#include "InternalLoader.hpp"
-#include "InternalMod.hpp"
-#include "resources.hpp"
->>>>>>> b21cb64f
-
-InternalLoader::InternalLoader() : Loader() {}
-
-InternalLoader::~InternalLoader() {
-    this->closePlatformConsole();
-}
-
-InternalLoader* InternalLoader::get() {
-    static auto g_geode = new InternalLoader;
-    return g_geode;
-}
-
-bool InternalLoader::setup() {
-    log::log(Severity::Debug, InternalMod::get(), "Set up internal mod representation");
-    log::log(Severity::Debug, InternalMod::get(), "Loading hooks... ");
-
-    if (!this->loadHooks()) {
-        log::log(
-            Severity::Error, InternalMod::get(),
-            "There were errors loading some hooks, see console for details"
-        );
-    }
-
-    log::log(Severity::Debug, InternalMod::get(), "Loaded hooks");
-
-    log::log(Severity::Debug, InternalMod::get(), "Setting up IPC...");
-
-    this->setupIPC();
-
-    return true;
-}
-
-bool InternalLoader::isReadyToHook() const {
-    return m_readyToHook;
-}
-
-void InternalLoader::addInternalHook(Hook* hook, Mod* mod) {
-    m_internalHooks.push_back({hook, mod});
-}
-
-bool InternalLoader::loadHooks() {
-    m_readyToHook = true;
-    auto thereWereErrors = false;
-    for (auto const& hook : m_internalHooks) {
-        auto res = hook.second->addHook(hook.first);
-        if (!res) {
-            log::log(Severity::Error, hook.second, "{}", res.unwrapErr());
-            thereWereErrors = true;
-        }
-    }
-    // free up memory
-    m_internalHooks.clear();
-    return !thereWereErrors;
-}
-
-void InternalLoader::queueInGDThread(ScheduledFunction func) {
-    std::lock_guard<std::mutex> lock(m_gdThreadMutex);
-    m_gdThreadQueue.push_back(func);
-}
-
-void InternalLoader::executeGDThreadQueue() {
-    // copy queue to avoid locking mutex if someone is
-    // running addToGDThread inside their function
-    m_gdThreadMutex.lock();
-    auto queue = m_gdThreadQueue;
-    m_gdThreadQueue.clear();
-    m_gdThreadMutex.unlock();
-
-    // call queue
-    for (auto const& func : queue) {
-        func();
-    }
-}
-
-void InternalLoader::logConsoleMessage(std::string const& msg) {
-    if (m_platformConsoleOpen) {
-        // TODO: make flushing optional
-        std::cout << msg << '\n' << std::flush;
-    }
-}
-
-bool InternalLoader::platformConsoleOpen() const {
-    return m_platformConsoleOpen;
-}
-
-bool InternalLoader::shownInfoAlert(std::string const& key) {
-    if (m_shownInfoAlerts.count(key)) {
-        return true;
-    }
-    m_shownInfoAlerts.insert(key);
-    return false;
-}
-
-void InternalLoader::saveInfoAlerts(nlohmann::json& json) {
-    json["alerts"] = m_shownInfoAlerts;
-}
-
-void InternalLoader::loadInfoAlerts(nlohmann::json& json) {
-    m_shownInfoAlerts = json["alerts"].get<std::unordered_set<std::string>>();
-}
-
-void InternalLoader::downloadLoaderResources() {
-    auto version = this->getVersion().toString();
-    auto tempResourcesZip = dirs::getTempDir() / "new.zip";
-    auto resourcesDir = dirs::getGeodeResourcesDir() / InternalMod::get()->getID();
-
-    web::AsyncWebRequest()
-        .join("update-geode-loader-resources")
-        .fetch(fmt::format(
-            "https://github.com/geode-sdk/geode/releases/download/{}/resources.zip", version
-        ))
-        .into(tempResourcesZip)
-        .then([tempResourcesZip, resourcesDir](auto) {
-            // unzip resources zip
-            auto unzip = file::Unzip::intoDir(tempResourcesZip, resourcesDir, true);
-            if (!unzip) {
-                return ResourceDownloadEvent(
-                    UpdateError("Unable to unzip new resources: " + unzip.unwrapErr())
-                ).post();
-            }
-            ResourceDownloadEvent(UpdateFinished()).post();
-        })
-        .expect([](std::string const& info) {
-            ResourceDownloadEvent(
-                UpdateError("Unable to download resources: " + info)
-            ).post();
-        })
-        .progress([](auto&, double now, double total) {
-            ResourceDownloadEvent(
-                UpdateProgress(
-                    static_cast<uint8_t>(now / total * 100.0),
-                    "Downloading resources"
-                )
-            ).post();
-        });
-}
-
-bool InternalLoader::verifyLoaderResources() {
-    static std::optional<bool> CACHED = std::nullopt;
-    if (CACHED.has_value()) {
-        return CACHED.value();
-    }
-
-    // geode/resources/geode.loader
-    auto resourcesDir = dirs::getGeodeResourcesDir() / InternalMod::get()->getID();
-
-    // if the resources dir doesn't exist, then it's probably incorrect
-    if (!(
-        ghc::filesystem::exists(resourcesDir) &&
-        ghc::filesystem::is_directory(resourcesDir)
-    )) {
-        this->downloadLoaderResources();
-        return false;
-    }
-
-    // make sure every file was covered
-    size_t coverage = 0;
-
-    // verify hashes
-    for (auto& file : ghc::filesystem::directory_iterator(resourcesDir)) {
-        auto name = file.path().filename().string();
-        // skip unknown files
-        if (!LOADER_RESOURCE_HASHES.count(name)) {
-            continue;
-        }
-        // verify hash
-        auto hash = calculateSHA256(file.path());
-        if (hash != LOADER_RESOURCE_HASHES.at(name)) {
-            log::debug(
-                "compare {} {} {}", file.path().string(), hash, LOADER_RESOURCE_HASHES.at(name)
-            );
-            this->downloadLoaderResources();
-            return false;
-        }
-        coverage += 1;
-    }
-
-    // make sure every file was found
-    if (coverage != LOADER_RESOURCE_HASHES.size()) {
-        this->downloadLoaderResources();
-        return false;
-    }
-
-    return true;
-}
-
-std::string InternalLoader::processRawIPC(void* rawHandle, std::string const& buffer) {
-    std::string reply;
-
-    try {
-        std::optional<std::string> replyID = std::nullopt;
-
-        // parse received message
-        auto json = nlohmann::json::parse(buffer);
-        if (!json.contains("mod") || !json["mod"].is_string()) {
-            log::warn("Received IPC message without 'mod' field");
-            return reply;
-        }
-        if (!json.contains("message") || !json["message"].is_string()) {
-            log::warn("Received IPC message without 'message' field");
-            return reply;
-        }
-        if (json.contains("reply") && json["reply"].is_string()) {
-            replyID = json["reply"];
-        }
-        nlohmann::json data;
-        if (json.contains("data")) {
-            data = json["data"];
-        }
-        // log::debug("Posting IPC event");
-        // ! warning: if the event system is ever made asynchronous this will break!
-        IPCEvent(rawHandle, json["mod"], json["message"], data, &reply).post();
-    } catch(...) {
-        log::warn("Received IPC message that isn't valid JSON");
-    }
-
-    return reply;
-}
+#include "InternalLoader.hpp"
+
+#include "InternalMod.hpp"
+#include "resources.hpp"
+
+#include <Geode/loader/Loader.hpp>
+#include <Geode/loader/IPC.hpp>
+#include <Geode/loader/Log.hpp>
+#include <Geode/loader/Dirs.hpp>
+#include <Geode/utils/web.hpp>
+#include <Geode/utils/file.hpp>
+#include <fmt/format.h>
+#include <hash.hpp>
+#include <iostream>
+#include <sstream>
+#include <string>
+#include <thread>
+#include <vector>
+
+ListenerResult ResourceDownloadFilter::handle(
+    std::function<Callback> fn,
+    ResourceDownloadEvent* event
+) {
+    fn(event);
+    return ListenerResult::Propagate;
+}
+
+ResourceDownloadFilter::ResourceDownloadFilter() {}
+
+InternalLoader::InternalLoader() : Loader() {}
+
+InternalLoader::~InternalLoader() {
+    this->closePlatformConsole();
+}
+
+InternalLoader* InternalLoader::get() {
+    static auto g_geode = new InternalLoader;
+    return g_geode;
+}
+
+bool InternalLoader::setup() {
+    log::log(Severity::Debug, InternalMod::get(), "Set up internal mod representation");
+    log::log(Severity::Debug, InternalMod::get(), "Loading hooks... ");
+
+    if (!this->loadHooks()) {
+        log::log(
+            Severity::Error, InternalMod::get(),
+            "There were errors loading some hooks, see console for details"
+        );
+    }
+
+    log::log(Severity::Debug, InternalMod::get(), "Loaded hooks");
+
+    log::log(Severity::Debug, InternalMod::get(), "Setting up IPC...");
+
+    this->setupIPC();
+
+    return true;
+}
+
+bool InternalLoader::isReadyToHook() const {
+    return m_readyToHook;
+}
+
+void InternalLoader::addInternalHook(Hook* hook, Mod* mod) {
+    m_internalHooks.push_back({hook, mod});
+}
+
+bool InternalLoader::loadHooks() {
+    m_readyToHook = true;
+    auto thereWereErrors = false;
+    for (auto const& hook : m_internalHooks) {
+        auto res = hook.second->addHook(hook.first);
+        if (!res) {
+            log::log(Severity::Error, hook.second, "{}", res.unwrapErr());
+            thereWereErrors = true;
+        }
+    }
+    // free up memory
+    m_internalHooks.clear();
+    return !thereWereErrors;
+}
+
+void InternalLoader::queueInGDThread(ScheduledFunction func) {
+    std::lock_guard<std::mutex> lock(m_gdThreadMutex);
+    m_gdThreadQueue.push_back(func);
+}
+
+void InternalLoader::executeGDThreadQueue() {
+    // copy queue to avoid locking mutex if someone is
+    // running addToGDThread inside their function
+    m_gdThreadMutex.lock();
+    auto queue = m_gdThreadQueue;
+    m_gdThreadQueue.clear();
+    m_gdThreadMutex.unlock();
+
+    // call queue
+    for (auto const& func : queue) {
+        func();
+    }
+}
+
+void InternalLoader::logConsoleMessage(std::string const& msg) {
+    if (m_platformConsoleOpen) {
+        // TODO: make flushing optional
+        std::cout << msg << '\n' << std::flush;
+    }
+}
+
+bool InternalLoader::platformConsoleOpen() const {
+    return m_platformConsoleOpen;
+}
+
+bool InternalLoader::shownInfoAlert(std::string const& key) {
+    if (m_shownInfoAlerts.count(key)) {
+        return true;
+    }
+    m_shownInfoAlerts.insert(key);
+    return false;
+}
+
+void InternalLoader::saveInfoAlerts(nlohmann::json& json) {
+    json["alerts"] = m_shownInfoAlerts;
+}
+
+void InternalLoader::loadInfoAlerts(nlohmann::json& json) {
+    m_shownInfoAlerts = json["alerts"].get<std::unordered_set<std::string>>();
+}
+
+void InternalLoader::downloadLoaderResources() {
+    auto version = this->getVersion().toString();
+    auto tempResourcesZip = dirs::getTempDir() / "new.zip";
+    auto resourcesDir = dirs::getGeodeResourcesDir() / InternalMod::get()->getID();
+
+    web::AsyncWebRequest()
+        .join("update-geode-loader-resources")
+        .fetch(fmt::format(
+            "https://github.com/geode-sdk/geode/releases/download/{}/resources.zip", version
+        ))
+        .into(tempResourcesZip)
+        .then([tempResourcesZip, resourcesDir](auto) {
+            // unzip resources zip
+            auto unzip = file::Unzip::intoDir(tempResourcesZip, resourcesDir, true);
+            if (!unzip) {
+                return ResourceDownloadEvent(
+                    UpdateError("Unable to unzip new resources: " + unzip.unwrapErr())
+                ).post();
+            }
+            ResourceDownloadEvent(UpdateFinished()).post();
+        })
+        .expect([](std::string const& info) {
+            ResourceDownloadEvent(
+                UpdateError("Unable to download resources: " + info)
+            ).post();
+        })
+        .progress([](auto&, double now, double total) {
+            ResourceDownloadEvent(
+                UpdateProgress(
+                    static_cast<uint8_t>(now / total * 100.0),
+                    "Downloading resources"
+                )
+            ).post();
+        });
+}
+
+bool InternalLoader::verifyLoaderResources() {
+    static std::optional<bool> CACHED = std::nullopt;
+    if (CACHED.has_value()) {
+        return CACHED.value();
+    }
+
+    // geode/resources/geode.loader
+    auto resourcesDir = dirs::getGeodeResourcesDir() / InternalMod::get()->getID();
+
+    // if the resources dir doesn't exist, then it's probably incorrect
+    if (!(
+        ghc::filesystem::exists(resourcesDir) &&
+        ghc::filesystem::is_directory(resourcesDir)
+    )) {
+        this->downloadLoaderResources();
+        return false;
+    }
+
+    // make sure every file was covered
+    size_t coverage = 0;
+
+    // verify hashes
+    for (auto& file : ghc::filesystem::directory_iterator(resourcesDir)) {
+        auto name = file.path().filename().string();
+        // skip unknown files
+        if (!LOADER_RESOURCE_HASHES.count(name)) {
+            continue;
+        }
+        // verify hash
+        auto hash = calculateSHA256(file.path());
+        if (hash != LOADER_RESOURCE_HASHES.at(name)) {
+            log::debug(
+                "compare {} {} {}", file.path().string(), hash, LOADER_RESOURCE_HASHES.at(name)
+            );
+            this->downloadLoaderResources();
+            return false;
+        }
+        coverage += 1;
+    }
+
+    // make sure every file was found
+    if (coverage != LOADER_RESOURCE_HASHES.size()) {
+        this->downloadLoaderResources();
+        return false;
+    }
+
+    return true;
+}
+
+std::string InternalLoader::processRawIPC(void* rawHandle, std::string const& buffer) {
+    std::string reply;
+
+    try {
+        std::optional<std::string> replyID = std::nullopt;
+
+        // parse received message
+        auto json = nlohmann::json::parse(buffer);
+        if (!json.contains("mod") || !json["mod"].is_string()) {
+            log::warn("Received IPC message without 'mod' field");
+            return reply;
+        }
+        if (!json.contains("message") || !json["message"].is_string()) {
+            log::warn("Received IPC message without 'message' field");
+            return reply;
+        }
+        if (json.contains("reply") && json["reply"].is_string()) {
+            replyID = json["reply"];
+        }
+        nlohmann::json data;
+        if (json.contains("data")) {
+            data = json["data"];
+        }
+        // log::debug("Posting IPC event");
+        // ! warning: if the event system is ever made asynchronous this will break!
+        IPCEvent(rawHandle, json["mod"], json["message"], data, &reply).post();
+    } catch(...) {
+        log::warn("Received IPC message that isn't valid JSON");
+    }
+
+    return reply;
+}