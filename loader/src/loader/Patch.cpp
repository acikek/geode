#include <Geode/loader/Hook.hpp>
#include <lilac/include/geode/core/hook/hook.hpp>

USE_GEODE_NAMESPACE();

<<<<<<< HEAD
byte_array readMemory(void* address, size_t amount) {
    byte_array ret;
    for (size_t i = 0; i < amount; i++) {
        ret.push_back(*reinterpret_cast<uint8_t*>(reinterpret_cast<uintptr_t>(address) + i));
    }
    return ret;
}

Result<Patch*> Mod::patch(void* address, byte_array data) {
    auto p = new Patch;
    p->m_address = address;
    p->m_original = readMemory(address, data.size());
    p->m_owner = this;
    p->m_patch = data;
    if (!p->apply()) {
        delete p;
        return Err("Unable to enable patch at " + std::to_string(p->getAddress()));
    }
    m_patches.push_back(p);
    return Ok(p);
}

Result<> Mod::unpatch(Patch* patch) {
    if (patch->restore()) {
        ranges::remove(m_patches, patch);
        delete patch;
        return Ok();
    }
    return Err("Unable to restore patch!");
}

=======
>>>>>>> 0096f574
bool Patch::apply() {
    return lilac::hook::write_memory(m_address, m_patch.data(), m_patch.size());
}

bool Patch::restore() {
    return lilac::hook::write_memory(m_address, m_original.data(), m_original.size());
}

nlohmann::json Patch::getRuntimeInfo() const {
    auto json = nlohmann::json::object();
    json["address"] = reinterpret_cast<uintptr_t>(m_address);
    json["original"] = m_original;
    json["patch"] = m_patch;
    json["applied"] = m_applied;
    return json;
}<|MERGE_RESOLUTION|>--- conflicted
+++ resolved
@@ -3,40 +3,6 @@
 
 USE_GEODE_NAMESPACE();
 
-<<<<<<< HEAD
-byte_array readMemory(void* address, size_t amount) {
-    byte_array ret;
-    for (size_t i = 0; i < amount; i++) {
-        ret.push_back(*reinterpret_cast<uint8_t*>(reinterpret_cast<uintptr_t>(address) + i));
-    }
-    return ret;
-}
-
-Result<Patch*> Mod::patch(void* address, byte_array data) {
-    auto p = new Patch;
-    p->m_address = address;
-    p->m_original = readMemory(address, data.size());
-    p->m_owner = this;
-    p->m_patch = data;
-    if (!p->apply()) {
-        delete p;
-        return Err("Unable to enable patch at " + std::to_string(p->getAddress()));
-    }
-    m_patches.push_back(p);
-    return Ok(p);
-}
-
-Result<> Mod::unpatch(Patch* patch) {
-    if (patch->restore()) {
-        ranges::remove(m_patches, patch);
-        delete patch;
-        return Ok();
-    }
-    return Err("Unable to restore patch!");
-}
-
-=======
->>>>>>> 0096f574
 bool Patch::apply() {
     return lilac::hook::write_memory(m_address, m_patch.data(), m_patch.size());
 }
