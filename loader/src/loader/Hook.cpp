<<<<<<< HEAD
#include <Geode/loader/Hook.hpp>
#include <Geode/loader/Loader.hpp>
#include <Geode/loader/Mod.hpp>
#include <Geode/utils/casts.hpp>
#include <Geode/utils/ranges.hpp>
#include <vector>
// #include <hook/hook.hpp>
#include "InternalMod.hpp"

#include <Geode/hook-core/Hook.hpp>
#include "HookImpl.hpp"

USE_GEODE_NAMESPACE();

Hook::Hook(std::shared_ptr<Impl>&& impl) : m_impl(std::move(impl)) {}
Hook::~Hook() {}

Hook* Hook::create(Mod* owner, void* address, void* detour, std::string const& displayName, tulip::hook::HandlerMetadata const& handlerMetadata, tulip::hook::HookMetadata const& hookMetadata) {
    auto impl = std::make_shared<Hook::Impl>(address, detour, displayName, handlerMetadata, hookMetadata, owner);
    return new Hook(std::move(impl));
}

uintptr_t Hook::getAddress() const {
    return m_impl->getAddress();
}

std::string_view Hook::getDisplayName() const {
    return m_impl->getDisplayName();
}

bool Hook::isEnabled() const {
    return m_impl->isEnabled();
}

Mod* Hook::getOwner() const {
    return m_impl->getOwner();
}

nlohmann::json Hook::getRuntimeInfo() const {
    return m_impl->getRuntimeInfo();
}

tulip::hook::HookMetadata Hook::getHookMetadata() const {
    return m_impl->getHookMetadata();
}

void Hook::setHookMetadata(tulip::hook::HookMetadata const& metadata) {
    return m_impl->setHookMetadata(metadata);
}

int32_t Hook::getPriority() const {
    return m_impl->getPriority();
}

void Hook::setPriority(int32_t priority) {
    return m_impl->setPriority(priority);
}

bool Hook::getAutoEnable() const {
    return m_impl->getAutoEnable();
}

void Hook::setAutoEnable(bool autoEnable) {
    return m_impl->setAutoEnable(autoEnable);
}

Result<> Hook::enable() {
    return m_impl->enable();
}
Result<> Hook::disable() {
    return m_impl->disable();
}
=======
#include <Geode/loader/Hook.hpp>
#include <Geode/loader/Loader.hpp>
#include <Geode/loader/Mod.hpp>
#include <Geode/utils/casts.hpp>
#include <Geode/utils/ranges.hpp>
#include <vector>
// #include <hook/hook.hpp>
#include "ModImpl.hpp"

#include <Geode/hook-core/Hook.hpp>

USE_GEODE_NAMESPACE();

Result<> Hook::enable() {
    if (!m_enabled) {
        auto res = std::invoke(m_addFunction, m_address);
        if (res) {
            log::debug("Enabling hook at function {}", m_displayName);
            m_enabled = true;
            m_handle = res.unwrap();
            return Ok();
        }
        else {
            return Err(
                "Unable to create hook at " + std::to_string(reinterpret_cast<uintptr_t>(m_address))
            );
        }
        return Err("Hook already has a handle");
    }
    return Ok();
}

Result<> Hook::disable() {
    if (m_enabled) {
        if (!geode::core::hook::remove(m_handle)) return Err("Unable to remove hook");

        log::debug("Disabling hook at function {}", m_displayName);
        m_enabled = false;
    }
    return Ok();
}

nlohmann::json Hook::getRuntimeInfo() const {
    auto json = nlohmann::json::object();
    json["address"] = reinterpret_cast<uintptr_t>(m_address);
    json["detour"] = reinterpret_cast<uintptr_t>(m_detour);
    json["name"] = m_displayName;
    json["enabled"] = m_enabled;
    return json;
}
>>>>>>> 1359a26c
<|MERGE_RESOLUTION|>--- conflicted
+++ resolved
@@ -1,4 +1,3 @@
-<<<<<<< HEAD
 #include <Geode/loader/Hook.hpp>
 #include <Geode/loader/Loader.hpp>
 #include <Geode/loader/Mod.hpp>
@@ -6,7 +5,7 @@
 #include <Geode/utils/ranges.hpp>
 #include <vector>
 // #include <hook/hook.hpp>
-#include "InternalMod.hpp"
+#include "ModImpl.hpp"
 
 #include <Geode/hook-core/Hook.hpp>
 #include "HookImpl.hpp"
@@ -70,56 +69,4 @@
 }
 Result<> Hook::disable() {
     return m_impl->disable();
-}
-=======
-#include <Geode/loader/Hook.hpp>
-#include <Geode/loader/Loader.hpp>
-#include <Geode/loader/Mod.hpp>
-#include <Geode/utils/casts.hpp>
-#include <Geode/utils/ranges.hpp>
-#include <vector>
-// #include <hook/hook.hpp>
-#include "ModImpl.hpp"
-
-#include <Geode/hook-core/Hook.hpp>
-
-USE_GEODE_NAMESPACE();
-
-Result<> Hook::enable() {
-    if (!m_enabled) {
-        auto res = std::invoke(m_addFunction, m_address);
-        if (res) {
-            log::debug("Enabling hook at function {}", m_displayName);
-            m_enabled = true;
-            m_handle = res.unwrap();
-            return Ok();
-        }
-        else {
-            return Err(
-                "Unable to create hook at " + std::to_string(reinterpret_cast<uintptr_t>(m_address))
-            );
-        }
-        return Err("Hook already has a handle");
-    }
-    return Ok();
-}
-
-Result<> Hook::disable() {
-    if (m_enabled) {
-        if (!geode::core::hook::remove(m_handle)) return Err("Unable to remove hook");
-
-        log::debug("Disabling hook at function {}", m_displayName);
-        m_enabled = false;
-    }
-    return Ok();
-}
-
-nlohmann::json Hook::getRuntimeInfo() const {
-    auto json = nlohmann::json::object();
-    json["address"] = reinterpret_cast<uintptr_t>(m_address);
-    json["detour"] = reinterpret_cast<uintptr_t>(m_detour);
-    json["name"] = m_displayName;
-    json["enabled"] = m_enabled;
-    return json;
-}
->>>>>>> 1359a26c
+}