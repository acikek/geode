#include <Geode/loader/Hook.hpp>
#include <Geode/loader/Loader.hpp>
#include <Geode/loader/Mod.hpp>
#include <Geode/utils/casts.hpp>
#include <Geode/utils/ranges.hpp>
#include <vector>
// #include <hook/hook.hpp>
#include "InternalLoader.hpp"
#include "InternalMod.hpp"

#include <Geode/hook-core/Hook.hpp>

USE_GEODE_NAMESPACE();

Result<> Hook::enable() {
    if (!m_enabled) {
        auto res = std::invoke(m_addFunction, m_address);
        if (res) {
            log::debug("Enabling hook at function {}", m_displayName);
            m_enabled = true;
            m_handle = res.unwrap();
            return Ok();
        } else {
            return Err(
                "Unable to create hook at " +
                std::to_string(reinterpret_cast<uintptr_t>(m_address))
            );
        }
        return Err("Hook already has a handle");
    }
    return Ok();
}

Result<> Hook::disable() {
    if (m_enabled) {
        if (!geode::core::hook::remove(m_handle))
            return Err("Unable to remove hook");

        log::debug("Disabling hook at function {}", m_displayName);
        m_enabled = false;
    }
<<<<<<< HEAD
    return res;
}

Result<Hook*> Mod::addHook(Hook* hook) {
    if (readyToHook()) {
        auto res = this->enableHook(hook);
        if (!res) {
            delete hook;
            return Err("Can't create hook");
        }
    }
    else {
        internalHooks().push_back({ hook, this });
    }
    return Ok(hook);
}

bool InternalLoader::loadHooks() {
    readyToHook() = true;
    auto thereWereErrors = false;
    for (auto const& hook : internalHooks()) {
        auto res = hook.mod->addHook(hook.hook);
        if (!res) {
            log::log(Severity::Error, hook.mod, "{}", res.unwrapErr());
            thereWereErrors = true;
        }
    }
    // free up memory
    internalHooks().clear();
    return !thereWereErrors;
=======
    return Ok();
>>>>>>> 0096f574
}

nlohmann::json Hook::getRuntimeInfo() const {
    auto json = nlohmann::json::object();
    json["address"] = reinterpret_cast<uintptr_t>(m_address);
    json["detour"] = reinterpret_cast<uintptr_t>(m_detour);
    json["name"] = m_displayName;
    json["enabled"] = m_enabled;
    return json;
}
<|MERGE_RESOLUTION|>--- conflicted
+++ resolved
@@ -1,85 +1,51 @@
-#include <Geode/loader/Hook.hpp>
-#include <Geode/loader/Loader.hpp>
-#include <Geode/loader/Mod.hpp>
-#include <Geode/utils/casts.hpp>
-#include <Geode/utils/ranges.hpp>
-#include <vector>
-// #include <hook/hook.hpp>
-#include "InternalLoader.hpp"
-#include "InternalMod.hpp"
-
-#include <Geode/hook-core/Hook.hpp>
-
-USE_GEODE_NAMESPACE();
-
-Result<> Hook::enable() {
-    if (!m_enabled) {
-        auto res = std::invoke(m_addFunction, m_address);
-        if (res) {
-            log::debug("Enabling hook at function {}", m_displayName);
-            m_enabled = true;
-            m_handle = res.unwrap();
-            return Ok();
-        } else {
-            return Err(
-                "Unable to create hook at " +
-                std::to_string(reinterpret_cast<uintptr_t>(m_address))
-            );
-        }
-        return Err("Hook already has a handle");
-    }
-    return Ok();
-}
-
-Result<> Hook::disable() {
-    if (m_enabled) {
-        if (!geode::core::hook::remove(m_handle))
-            return Err("Unable to remove hook");
-
-        log::debug("Disabling hook at function {}", m_displayName);
-        m_enabled = false;
-    }
-<<<<<<< HEAD
-    return res;
-}
-
-Result<Hook*> Mod::addHook(Hook* hook) {
-    if (readyToHook()) {
-        auto res = this->enableHook(hook);
-        if (!res) {
-            delete hook;
-            return Err("Can't create hook");
-        }
-    }
-    else {
-        internalHooks().push_back({ hook, this });
-    }
-    return Ok(hook);
-}
-
-bool InternalLoader::loadHooks() {
-    readyToHook() = true;
-    auto thereWereErrors = false;
-    for (auto const& hook : internalHooks()) {
-        auto res = hook.mod->addHook(hook.hook);
-        if (!res) {
-            log::log(Severity::Error, hook.mod, "{}", res.unwrapErr());
-            thereWereErrors = true;
-        }
-    }
-    // free up memory
-    internalHooks().clear();
-    return !thereWereErrors;
-=======
-    return Ok();
->>>>>>> 0096f574
-}
-
-nlohmann::json Hook::getRuntimeInfo() const {
-    auto json = nlohmann::json::object();
-    json["address"] = reinterpret_cast<uintptr_t>(m_address);
-    json["detour"] = reinterpret_cast<uintptr_t>(m_detour);
-    json["name"] = m_displayName;
-    json["enabled"] = m_enabled;
-    return json;
-}
+#include <Geode/loader/Hook.hpp>
+#include <Geode/loader/Loader.hpp>
+#include <Geode/loader/Mod.hpp>
+#include <Geode/utils/casts.hpp>
+#include <Geode/utils/ranges.hpp>
+#include <vector>
+// #include <hook/hook.hpp>
+#include "InternalLoader.hpp"
+#include "InternalMod.hpp"
+
+#include <Geode/hook-core/Hook.hpp>
+
+USE_GEODE_NAMESPACE();
+
+Result<> Hook::enable() {
+    if (!m_enabled) {
+        auto res = std::invoke(m_addFunction, m_address);
+        if (res) {
+            log::debug("Enabling hook at function {}", m_displayName);
+            m_enabled = true;
+            m_handle = res.unwrap();
+            return Ok();
+        }
+        else {
+            return Err(
+                "Unable to create hook at " + std::to_string(reinterpret_cast<uintptr_t>(m_address))
+            );
+        }
+        return Err("Hook already has a handle");
+    }
+    return Ok();
+}
+
+Result<> Hook::disable() {
+    if (m_enabled) {
+        if (!geode::core::hook::remove(m_handle)) return Err("Unable to remove hook");
+
+        log::debug("Disabling hook at function {}", m_displayName);
+        m_enabled = false;
+    }
+    return Ok();
+}
+
+nlohmann::json Hook::getRuntimeInfo() const {
+    auto json = nlohmann::json::object();
+    json["address"] = reinterpret_cast<uintptr_t>(m_address);
+    json["detour"] = reinterpret_cast<uintptr_t>(m_detour);
+    json["name"] = m_displayName;
+    json["enabled"] = m_enabled;
+    return json;
+}