#include "FileWatcher.hpp"

#include <Geode/external/json/json.hpp>
#include <Geode/loader/Dirs.hpp>
#include <Geode/loader/Index.hpp>
#include <Geode/loader/Loader.hpp>
#include <Geode/loader/Log.hpp>
#include <Geode/loader/Mod.hpp>
#include <Geode/utils/Result.hpp>
#include <Geode/utils/map.hpp>
#include <Geode/utils/ranges.hpp>
#include "ModImpl.hpp"
#include <about.hpp>
#include <crashlog.hpp>
#include <mutex>
#include <optional>
#include <thread>
#include <unordered_map>
#include <unordered_set>
#include <vector>
#include <tulip/TulipHook.hpp>

// TODO: Find a file convention for impl headers
namespace geode {
    struct ResourceDownloadEvent : public Event {
        const UpdateStatus status;
        ResourceDownloadEvent(UpdateStatus const& status);
    };

    class GEODE_DLL ResourceDownloadFilter : public EventFilter<ResourceDownloadEvent> {
    public:
        using Callback = void(ResourceDownloadEvent*);

        ListenerResult handle(std::function<Callback> fn, ResourceDownloadEvent* event);
        ResourceDownloadFilter();
    };

    class Loader::Impl {
    public:
        mutable std::mutex m_mutex;

        std::vector<ghc::filesystem::path> m_modSearchDirectories;
        std::vector<ModInfo> m_modsToLoad;
        std::vector<InvalidGeodeFile> m_invalidMods;
        std::unordered_map<std::string, Mod*> m_mods;
        std::vector<ghc::filesystem::path> m_texturePaths;
        bool m_isSetup = false;

        std::condition_variable m_earlyLoadFinishedCV;
        std::mutex m_earlyLoadFinishedMutex;
        std::atomic_bool m_earlyLoadFinished = false;
        std::vector<std::function<void(void)>> m_gdThreadQueue;
        mutable std::mutex m_gdThreadMutex;
        bool m_platformConsoleOpen = false;
        std::vector<std::pair<Hook*, Mod*>> m_internalHooks;
        bool m_readyToHook = false;

        std::mutex m_nextModMutex;
        std::unique_lock<std::mutex> m_nextModLock = std::unique_lock<std::mutex>(m_nextModMutex, std::defer_lock);
        std::condition_variable m_nextModCV;
        std::mutex m_nextModAccessMutex;
        Mod* m_nextMod = nullptr;

<<<<<<< HEAD
    std::unordered_map<void*, tulip::hook::HandlerHandle> m_handlerHandles;

    Result<> createHandler(void* address, tulip::hook::HandlerMetadata const& metadata);
    bool hasHandler(void* address);
    Result<tulip::hook::HandlerHandle> getHandler(void* address);
    Result<> removeHandler(void* address);

    void downloadLoaderResources();
=======
        void provideNextMod(Mod* mod);
        Mod* takeNextMod();
        void releaseNextMod();
>>>>>>> 1359a26c

        void downloadLoaderResources();

        bool loadHooks();
        void setupIPC();

        Impl();
        ~Impl();

        void createDirectories();

        void updateModResources(Mod* mod);
        void addSearchPaths();

        friend void GEODE_CALL ::geode_implicit_load(Mod*);

        Result<Mod*> loadModFromInfo(ModInfo const& info);

        Result<> setup();
        void reset();

        Result<> saveData();
        Result<> loadData();

        VersionInfo getVersion();
        VersionInfo minModVersion();
        VersionInfo maxModVersion();
        bool isModVersionSupported(VersionInfo const& version);

        Result<Mod*> loadModFromFile(ghc::filesystem::path const& file);
        void loadModsFromDirectory(ghc::filesystem::path const& dir, bool recursive = true);
        void refreshModsList();
        bool isModInstalled(std::string const& id) const;
        Mod* getInstalledMod(std::string const& id) const;
        bool isModLoaded(std::string const& id) const;
        Mod* getLoadedMod(std::string const& id) const;
        std::vector<Mod*> getAllMods();
        Mod* getModImpl();
        void updateAllDependencies();
        std::vector<InvalidGeodeFile> getFailedMods() const;

        void updateResources();

        void waitForModsToBeLoaded();

        bool didLastLaunchCrash() const;

        nlohmann::json processRawIPC(void* rawHandle, std::string const& buffer);

        void queueInGDThread(ScheduledFunction func);
        void executeGDThreadQueue();

        void logConsoleMessage(std::string const& msg);
        bool platformConsoleOpen() const;
        void openPlatformConsole();
        void closePlatformConsole();
        void platformMessageBox(char const* title, std::string const& info);

        bool verifyLoaderResources();

        bool isReadyToHook() const;
        void addInternalHook(Hook* hook, Mod* mod);

        void setupInternalMod();
    };

    class LoaderImpl {
    public:
        static Loader::Impl* get();
    };
}<|MERGE_RESOLUTION|>--- conflicted
+++ resolved
@@ -61,20 +61,18 @@
         std::mutex m_nextModAccessMutex;
         Mod* m_nextMod = nullptr;
 
-<<<<<<< HEAD
-    std::unordered_map<void*, tulip::hook::HandlerHandle> m_handlerHandles;
+        Result<> setupInternalMod();
 
-    Result<> createHandler(void* address, tulip::hook::HandlerMetadata const& metadata);
-    bool hasHandler(void* address);
-    Result<tulip::hook::HandlerHandle> getHandler(void* address);
-    Result<> removeHandler(void* address);
-
-    void downloadLoaderResources();
-=======
         void provideNextMod(Mod* mod);
         Mod* takeNextMod();
         void releaseNextMod();
->>>>>>> 1359a26c
+
+        std::unordered_map<void*, tulip::hook::HandlerHandle> m_handlerHandles;
+
+        Result<> createHandler(void* address, tulip::hook::HandlerMetadata const& metadata);
+        bool hasHandler(void* address);
+        Result<tulip::hook::HandlerHandle> getHandler(void* address);
+        Result<> removeHandler(void* address);
 
         void downloadLoaderResources();
 
