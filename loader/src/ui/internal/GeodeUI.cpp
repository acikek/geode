--- conflicted
+++ resolved
@@ -1,137 +1,121 @@
-
-#include "info/ModInfoPopup.hpp"
-#include "list/ModListLayer.hpp"
-#include "settings/ModSettingsPopup.hpp"
-
-#include <Geode/loader/Dirs.hpp>
-#include <Geode/loader/Index.hpp>
-#include <Geode/ui/GeodeUI.hpp>
-#include <Geode/ui/MDPopup.hpp>
-#include <Geode/utils/web.hpp>
-
-void geode::openModsList() {
-    ModListLayer::scene();
-}
-
-void geode::openIssueReportPopup(Mod* mod) {
-    if (mod->getModInfo().issues) {
-        MDPopup::create(
-            "Issue Report",
-            mod->getModInfo().issues.value().info +
-                "\n\n"
-                "If your issue relates to a <cr>game crash</c>, <cb>please include</c> the "
-                "latest crash log(s) from `" +
-                dirs::getCrashlogsDir().string() + "`",
-<<<<<<< HEAD
-            "OK", (mod->getModInfo().issues.value().url ? "Open URL" : ""),
-            [mod](bool btn2) {
-                if (btn2) {
-                    web::openLinkInBrowser(
-                        mod->getModInfo().issues.value().url.value()
-                    );
-=======
-            "OK",
-            (mod->getModInfo().m_issues.value().m_url ? "Open URL" : ""),
-            [mod](bool btn2) {
-                if (btn2) {
-                    web::openLinkInBrowser(mod->getModInfo().m_issues.value().m_url.value());
->>>>>>> a137fd96
-                }
-            }
-        )->show();
-    }
-    else {
-        MDPopup::create(
-            "Issue Report",
-            "Please report your issue on the "
-            "[#support](https://discord.com/channels/911701438269386882/979352389985390603) "
-            "channnel in the [Geode Discord Server](https://discord.gg/9e43WMKzhp)\n\n"
-            "If your issue relates to a <cr>game crash</c>, <cb>please include</c> the "
-            "latest crash log(s) from `" +
-                dirs::getCrashlogsDir().string() + "`",
-            "OK"
-        )
-            ->show();
-    }
-}
-
-void geode::openInfoPopup(Mod* mod) {
-    LocalModInfoPopup::create(mod, nullptr)->show();
-}
-
-void geode::openIndexPopup(Mod* mod) {
-<<<<<<< HEAD
-    if (auto item = Index::get()->getItem(mod)) {
-=======
-    if (auto item = Index::get()->getItem(mod->getID(), mod->getVersion().getMajor())) {
->>>>>>> a137fd96
-        IndexItemInfoPopup::create(item, nullptr)->show();
-    }
-}
-
-void geode::openSettingsPopup(Mod* mod) {
-    if (mod->hasSettings()) {
-        ModSettingsPopup::create(mod)->show();
-    }
-}
-
-CCNode* geode::createDefaultLogo(CCSize const& size) {
-    CCNode* spr = CCSprite::createWithSpriteFrameName("no-logo.png"_spr);
-    if (!spr) {
-        spr = CCLabelBMFont::create("OwO", "goldFont.fnt");
-    }
-    limitNodeSize(spr, size, 1.f, .1f);
-    return spr;
-}
-
-CCNode* geode::createModLogo(Mod* mod, CCSize const& size) {
-    CCNode* spr = nullptr;
-    if (mod == Loader::get()->getInternalMod()) {
-        spr = CCSprite::createWithSpriteFrameName("geode-logo.png"_spr);
-    }
-    else {
-        spr = CCSprite::create(fmt::format("{}/logo.png", mod->getID()).c_str());
-    }
-    if (!spr) spr = CCSprite::createWithSpriteFrameName("no-logo.png"_spr);
-    if (!spr) spr = CCLabelBMFont::create("N/A", "goldFont.fnt");
-    limitNodeSize(spr, size, 1.f, .1f);
-    return spr;
-}
-
-CCNode* geode::createIndexItemLogo(IndexItemHandle item, CCSize const& size) {
-    CCNode* spr = nullptr;
-    auto logoPath = ghc::filesystem::absolute(item->path / "logo.png");
-    spr = CCSprite::create(logoPath.string().c_str());
-    if (!spr) {
-        spr = CCSprite::createWithSpriteFrameName("no-logo.png"_spr);
-    }
-    if (!spr) {
-        spr = CCLabelBMFont::create("N/A", "goldFont.fnt");
-    }
-    if (item->isFeatured) {
-        auto glowSize = size + CCSize(4.f, 4.f);
-
-        auto logoGlow = CCSprite::createWithSpriteFrameName("logo-glow.png"_spr);
-        logoGlow->setScaleX(glowSize.width / logoGlow->getContentSize().width);
-        logoGlow->setScaleY(glowSize.height / logoGlow->getContentSize().height);
-
-        // i dont know why + 1 is needed and its too late for me to figure out why
-<<<<<<< HEAD
-        spr->setPosition(
-            logoGlow->getContentSize().width / 2 + 1,
-            logoGlow->getContentSize().height / 2 - 1
-        );
-=======
-        spr->setPosition(logoGlow->getContentSize().width / 2, logoGlow->getContentSize().height / 2);
->>>>>>> a137fd96
-        // scary mathematics
-        spr->setScaleX(size.width / spr->getContentSize().width / logoGlow->getScaleX());
-        spr->setScaleY(size.height / spr->getContentSize().height / logoGlow->getScaleY());
-        logoGlow->addChild(spr);
-        spr = logoGlow;
-    }
-    else {
-        limitNodeSize(spr, size, 1.f, .1f);
-    }
-    return spr;
-}
+
+#include "info/ModInfoPopup.hpp"
+#include "list/ModListLayer.hpp"
+#include "settings/ModSettingsPopup.hpp"
+
+#include <Geode/loader/Dirs.hpp>
+#include <Geode/loader/Index.hpp>
+#include <Geode/ui/GeodeUI.hpp>
+#include <Geode/ui/MDPopup.hpp>
+#include <Geode/utils/web.hpp>
+
+void geode::openModsList() {
+    ModListLayer::scene();
+}
+
+void geode::openIssueReportPopup(Mod* mod) {
+    if (mod->getModInfo().issues) {
+        MDPopup::create(
+            "Issue Report",
+            mod->getModInfo().issues.value().info +
+                "\n\n"
+                "If your issue relates to a <cr>game crash</c>, <cb>please include</c> the "
+                "latest crash log(s) from `" +
+                dirs::getCrashlogsDir().string() + "`",
+            "OK", (mod->getModInfo().issues.value().url ? "Open URL" : ""),
+            [mod](bool btn2) {
+                if (btn2) {
+                    web::openLinkInBrowser(
+                        mod->getModInfo().issues.value().url.value()
+                    );
+                }
+            }
+        )->show();
+    }
+    else {
+        MDPopup::create(
+            "Issue Report",
+            "Please report your issue on the "
+            "[#support](https://discord.com/channels/911701438269386882/979352389985390603) "
+            "channnel in the [Geode Discord Server](https://discord.gg/9e43WMKzhp)\n\n"
+            "If your issue relates to a <cr>game crash</c>, <cb>please include</c> the "
+            "latest crash log(s) from `" +
+                dirs::getCrashlogsDir().string() + "`",
+            "OK"
+        )
+            ->show();
+    }
+}
+
+void geode::openInfoPopup(Mod* mod) {
+    LocalModInfoPopup::create(mod, nullptr)->show();
+}
+
+void geode::openIndexPopup(Mod* mod) {
+    if (auto item = Index::get()->getItem(mod)) {
+        IndexItemInfoPopup::create(item, nullptr)->show();
+    }
+}
+
+void geode::openSettingsPopup(Mod* mod) {
+    if (mod->hasSettings()) {
+        ModSettingsPopup::create(mod)->show();
+    }
+}
+
+CCNode* geode::createDefaultLogo(CCSize const& size) {
+    CCNode* spr = CCSprite::createWithSpriteFrameName("no-logo.png"_spr);
+    if (!spr) {
+        spr = CCLabelBMFont::create("OwO", "goldFont.fnt");
+    }
+    limitNodeSize(spr, size, 1.f, .1f);
+    return spr;
+}
+
+CCNode* geode::createModLogo(Mod* mod, CCSize const& size) {
+    CCNode* spr = nullptr;
+    if (mod == Loader::get()->getInternalMod()) {
+        spr = CCSprite::createWithSpriteFrameName("geode-logo.png"_spr);
+    }
+    else {
+        spr = CCSprite::create(fmt::format("{}/logo.png", mod->getID()).c_str());
+    }
+    if (!spr) spr = CCSprite::createWithSpriteFrameName("no-logo.png"_spr);
+    if (!spr) spr = CCLabelBMFont::create("N/A", "goldFont.fnt");
+    limitNodeSize(spr, size, 1.f, .1f);
+    return spr;
+}
+
+CCNode* geode::createIndexItemLogo(IndexItemHandle item, CCSize const& size) {
+    CCNode* spr = nullptr;
+    auto logoPath = ghc::filesystem::absolute(item->path / "logo.png");
+    spr = CCSprite::create(logoPath.string().c_str());
+    if (!spr) {
+        spr = CCSprite::createWithSpriteFrameName("no-logo.png"_spr);
+    }
+    if (!spr) {
+        spr = CCLabelBMFont::create("N/A", "goldFont.fnt");
+    }
+    if (item->isFeatured) {
+        auto glowSize = size + CCSize(4.f, 4.f);
+
+        auto logoGlow = CCSprite::createWithSpriteFrameName("logo-glow.png"_spr);
+        logoGlow->setScaleX(glowSize.width / logoGlow->getContentSize().width);
+        logoGlow->setScaleY(glowSize.height / logoGlow->getContentSize().height);
+
+        // i dont know why + 1 is needed and its too late for me to figure out why
+        spr->setPosition(
+            logoGlow->getContentSize().width / 2 + 1,
+            logoGlow->getContentSize().height / 2 - 1
+        );
+        // scary mathematics
+        spr->setScaleX(size.width / spr->getContentSize().width / logoGlow->getScaleX());
+        spr->setScaleY(size.height / spr->getContentSize().height / logoGlow->getScaleY());
+        logoGlow->addChild(spr);
+        spr = logoGlow;
+    }
+    else {
+        limitNodeSize(spr, size, 1.f, .1f);
+    }
+    return spr;
+}