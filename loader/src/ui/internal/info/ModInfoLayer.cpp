#include "ModInfoLayer.hpp"

#include "../dev/HookListLayer.hpp"
#include "../list/ModListView.hpp"
#include "../settings/ModSettingsPopup.hpp"
<<<<<<< HEAD
#include "../settings/AdvancedSettingsPopup.hpp"
#include <InternalLoader.hpp>
=======

#include <Geode/binding/ButtonSprite.hpp>
#include <Geode/binding/CCTextInputNode.hpp>
#include <Geode/binding/GJListLayer.hpp>
>>>>>>> b9e670ff
#include <Geode/binding/Slider.hpp>
#include <Geode/binding/SliderThumb.hpp>
#include <Geode/binding/SliderTouchLogic.hpp>
#include <Geode/loader/Mod.hpp>
#include <Geode/ui/BasedButton.hpp>
#include <Geode/ui/IconButtonSprite.hpp>
#include <Geode/ui/MDPopup.hpp>
#include <Geode/utils/casts.hpp>
#include <Geode/utils/ranges.hpp>
#include <Geode/utils/vector.hpp>
#include <InternalLoader.hpp>

// TODO: die
#undef min
#undef max

static constexpr int const TAG_CONFIRM_UNINSTALL = 5;
static constexpr int const TAG_DELETE_SAVEDATA = 6;

bool DownloadStatusNode::init() {
    if (!CCNode::init()) return false;

    this->setContentSize({ 150.f, 25.f });

    auto bg = CCScale9Sprite::create("square02b_001.png", { 0.0f, 0.0f, 80.0f, 80.0f });
    bg->setScale(.33f);
    bg->setColor({ 0, 0, 0 });
    bg->setOpacity(75);
    bg->setContentSize(m_obContentSize * 3);
    this->addChild(bg);

    m_bar = Slider::create(this, nullptr, .6f);
    m_bar->setValue(.0f);
    m_bar->updateBar();
    m_bar->setPosition(0.f, -5.f);
    m_bar->m_touchLogic->m_thumb->setVisible(false);
    this->addChild(m_bar);

    m_label = CCLabelBMFont::create("", "bigFont.fnt");
    m_label->setAnchorPoint({ .0f, .5f });
    m_label->setScale(.45f);
    m_label->setPosition(-m_obContentSize.width / 2 + 15.f, 5.f);
    this->addChild(m_label);

    return true;
}

DownloadStatusNode* DownloadStatusNode::create() {
    auto ret = new DownloadStatusNode();
    if (ret && ret->init()) {
        ret->autorelease();
        return ret;
    }
    CC_SAFE_DELETE(ret);
    return nullptr;
}

void DownloadStatusNode::setProgress(uint8_t progress) {
    m_bar->setValue(progress / 100.f);
    m_bar->updateBar();
}

void DownloadStatusNode::setStatus(std::string const& text) {
    m_label->setString(text.c_str());
    m_label->limitLabelWidth(m_obContentSize.width - 30.f, .5f, .1f);
}

void ModInfoLayer::onChangelog(CCObject* sender) {
    auto toggle = static_cast<CCMenuItemToggler*>(sender);
    auto winSize = CCDirector::get()->getWinSize();

    m_detailsArea->setVisible(toggle->isToggled());
    // as it turns out, cocos2d is stupid and still passes touch
    // events to invisible nodes
    m_detailsArea->setPositionX(
        toggle->isToggled() ? winSize.width / 2 - m_detailsArea->getScaledContentSize().width / 2
                            : -5000.f
    );

    m_changelogArea->setVisible(!toggle->isToggled());
    // as it turns out, cocos2d is stupid and still passes touch
    // events to invisible nodes
    m_changelogArea->setPositionX(
        !toggle->isToggled() ? winSize.width / 2 - m_changelogArea->getScaledContentSize().width / 2
                             : -5000.f
    );
}

bool ModInfoLayer::init(ModObject* obj, ModListView* list) {
    m_noElasticity = true;
    m_list = list;
    m_mod = obj->m_mod;

    bool isInstalledMod;
    switch (obj->m_type) {
        case ModObjectType::Mod:
            {
                m_info = obj->m_mod->getModInfo();
                isInstalledMod = true;
            }
            break;

        case ModObjectType::Index:
            {
                m_info = obj->m_index.m_info;
                isInstalledMod = false;
            }
            break;

        default: return false;
    }

    auto winSize = CCDirector::sharedDirector()->getWinSize();
    CCSize size { 440.f, 290.f };

    if (!this->initWithColor({ 0, 0, 0, 105 })) return false;
    m_mainLayer = CCLayer::create();
    this->addChild(m_mainLayer);

    auto bg = CCScale9Sprite::create("GJ_square01.png", { 0.0f, 0.0f, 80.0f, 80.0f });
    bg->setContentSize(size);
    bg->setPosition(winSize.width / 2, winSize.height / 2);
    bg->setZOrder(-10);
    m_mainLayer->addChild(bg);

    m_buttonMenu = CCMenu::create();
    m_mainLayer->addChild(m_buttonMenu);

    constexpr float logoSize = 40.f;
    constexpr float logoOffset = 10.f;

    auto nameLabel = CCLabelBMFont::create(m_info.m_name.c_str(), "bigFont.fnt");
    nameLabel->setAnchorPoint({ .0f, .5f });
    nameLabel->limitLabelWidth(200.f, .7f, .1f);
    m_mainLayer->addChild(nameLabel, 2);

    auto logoSpr = this->createLogoSpr(obj);
    logoSpr->setScale(logoSize / logoSpr->getContentSize().width);
    m_mainLayer->addChild(logoSpr);

    auto developerStr = "by " + m_info.m_developer;
    auto developerLabel = CCLabelBMFont::create(developerStr.c_str(), "goldFont.fnt");
    developerLabel->setScale(.5f);
    developerLabel->setAnchorPoint({ .0f, .5f });
    m_mainLayer->addChild(developerLabel);

    auto logoTitleWidth =
        std::max(
            nameLabel->getScaledContentSize().width, developerLabel->getScaledContentSize().width
        ) +
        logoSize + logoOffset;

    nameLabel->setPosition(
        winSize.width / 2 - logoTitleWidth / 2 + logoSize + logoOffset, winSize.height / 2 + 125.f
    );
    logoSpr->setPosition({ winSize.width / 2 - logoTitleWidth / 2 + logoSize / 2,
                           winSize.height / 2 + 115.f });
    developerLabel->setPosition(
        winSize.width / 2 - logoTitleWidth / 2 + logoSize + logoOffset, winSize.height / 2 + 105.f
    );

    auto versionLabel = CCLabelBMFont::create(m_info.m_version.toString().c_str(), "bigFont.fnt");
    versionLabel->setAnchorPoint({ .0f, .5f });
    versionLabel->setScale(.4f);
    versionLabel->setPosition(
        nameLabel->getPositionX() + nameLabel->getScaledContentSize().width + 5.f,
        winSize.height / 2 + 125.f
    );
    versionLabel->setColor({ 0, 255, 0 });
    m_mainLayer->addChild(versionLabel);

    CCDirector::sharedDirector()->getTouchDispatcher()->incrementForcePrio(2);
    this->registerWithTouchDispatcher();

    m_detailsArea = MDTextArea::create(
        m_info.m_details ? m_info.m_details.value() : "### No description provided.",
        { 350.f, 137.5f }
    );
    m_detailsArea->setPosition(
        winSize.width / 2 - m_detailsArea->getScaledContentSize().width / 2,
        winSize.height / 2 - m_detailsArea->getScaledContentSize().height / 2 - 20.f
    );
    m_mainLayer->addChild(m_detailsArea);

    m_scrollbar = Scrollbar::create(m_detailsArea->getScrollLayer());
    m_scrollbar->setPosition(
        winSize.width / 2 + m_detailsArea->getScaledContentSize().width / 2 + 20.f,
        winSize.height / 2 - 20.f
    );
    m_mainLayer->addChild(m_scrollbar);

    // changelog
    if (m_info.m_changelog) {
        m_changelogArea = MDTextArea::create(m_info.m_changelog.value(), { 350.f, 137.5f });
        m_changelogArea->setPosition(
            -5000.f, winSize.height / 2 - m_changelogArea->getScaledContentSize().height / 2 - 20.f
        );
        m_changelogArea->setVisible(false);
        m_mainLayer->addChild(m_changelogArea);

        auto changelogBtnOffSpr = ButtonSprite::create(
            CCSprite::createWithSpriteFrameName("changelog.png"_spr), 0x20, true, 32.f,
            "GJ_button_01.png", 1.f
        );
        changelogBtnOffSpr->setScale(.65f);

        auto changelogBtnOnSpr = ButtonSprite::create(
            CCSprite::createWithSpriteFrameName("changelog.png"_spr), 0x20, true, 32.f,
            "GJ_button_02.png", 1.f
        );
        changelogBtnOnSpr->setScale(.65f);

        auto changelogBtn = CCMenuItemToggler::create(
            changelogBtnOffSpr, changelogBtnOnSpr, this, menu_selector(ModInfoLayer::onChangelog)
        );
        changelogBtn->setPosition(-size.width / 2 + 21.5f, .0f);
        m_buttonMenu->addChild(changelogBtn);
    }

<<<<<<< HEAD
    // mod info
=======
>>>>>>> b9e670ff
    auto infoSpr = CCSprite::createWithSpriteFrameName("GJ_infoIcon_001.png");
    infoSpr->setScale(.85f);

    auto infoBtn =
        CCMenuItemSpriteExtra::create(infoSpr, this, menu_selector(ModInfoLayer::onInfo));
    infoBtn->setPosition(size.width / 2 - 25.f, size.height / 2 - 25.f);
    m_buttonMenu->addChild(infoBtn);

    // issue report button
    if (m_info.m_issues) {
        auto issuesBtnSpr =
            ButtonSprite::create("Report an Issue", "goldFont.fnt", "GJ_button_04.png", .8f);
        issuesBtnSpr->setScale(.75f);

        auto issuesBtn = CCMenuItemSpriteExtra::create(
            issuesBtnSpr, this, menu_selector(ModInfoLayer::onIssues)
        );
        issuesBtn->setPosition(0.f, -size.height / 2 + 25.f);
        m_buttonMenu->addChild(issuesBtn);
    }

    if (isInstalledMod) {
<<<<<<< HEAD
        // mod settings
        auto settingsSpr = CCSprite::createWithSpriteFrameName(
            "GJ_optionsBtn_001.png"
        );
=======
        auto settingsSpr = CCSprite::createWithSpriteFrameName("GJ_optionsBtn_001.png");
>>>>>>> b9e670ff
        settingsSpr->setScale(.65f);

        auto settingsBtn = CCMenuItemSpriteExtra::create(
            settingsSpr, this, menu_selector(ModInfoLayer::onSettings)
        );
        settingsBtn->setPosition(-size.width / 2 + 25.f, -size.height / 2 + 25.f);
        m_buttonMenu->addChild(settingsBtn);

        // Check if a config directory for the mod exists
        // Mod::getConfigDir auto-creates the directory for user convenience, so
        // have to do it manually
        if (ghc::filesystem::exists(
                Loader::get()->getGeodeDirectory() / GEODE_CONFIG_DIRECTORY / m_mod->getID()
            )) {
            auto configSpr = CircleButtonSprite::createWithSpriteFrameName(
                "pencil.png"_spr, 1.f, CircleBaseColor::Green, CircleBaseSize::Medium2
            );
            configSpr->setScale(.65f);

            auto configBtn = CCMenuItemSpriteExtra::create(
                configSpr, this, menu_selector(ModInfoLayer::onOpenConfigDir)
            );
            configBtn->setPosition(-size.width / 2 + 65.f, -size.height / 2 + 25.f);
            m_buttonMenu->addChild(configBtn);
        }

        if (!m_mod->hasSettings()) {
            settingsSpr->setColor({ 150, 150, 150 });
            settingsBtn->setTarget(this, menu_selector(ModInfoLayer::onNoSettings));
        }

        if (m_mod->getModInfo().m_repository) {
            auto repoBtn = CCMenuItemSpriteExtra::create(
                CCSprite::createWithSpriteFrameName("github.png"_spr), this,
                menu_selector(ModInfoLayer::onRepository)
            );
            repoBtn->setPosition(size.width / 2 - 25.f, -size.height / 2 + 25.f);
            m_buttonMenu->addChild(repoBtn);
        }

        if (m_mod->getModInfo().m_supportInfo) {
            auto supportBtn = CCMenuItemSpriteExtra::create(
                CCSprite::createWithSpriteFrameName("gift.png"_spr), this,
                menu_selector(ModInfoLayer::onSupport)
            );
            supportBtn->setPosition(size.width / 2 - 60.f, -size.height / 2 + 25.f);
            m_buttonMenu->addChild(supportBtn);
        }

        auto enableBtnSpr = ButtonSprite::create("Enable", "bigFont.fnt", "GJ_button_01.png", .6f);
        enableBtnSpr->setScale(.6f);

        auto disableBtnSpr =
            ButtonSprite::create("Disable", "bigFont.fnt", "GJ_button_06.png", .6f);
        disableBtnSpr->setScale(.6f);

        auto enableBtn = CCMenuItemToggler::create(
            disableBtnSpr, enableBtnSpr, this, menu_selector(ModInfoLayer::onEnableMod)
        );
        enableBtn->setPosition(-155.f, 75.f);
        enableBtn->toggle(!obj->m_mod->isEnabled());
        m_buttonMenu->addChild(enableBtn);

        if (!m_info.m_supportsDisabling) {
            enableBtn->setTarget(this, menu_selector(ModInfoLayer::onDisablingNotSupported));
            enableBtnSpr->setColor({ 150, 150, 150 });
            disableBtnSpr->setColor({ 150, 150, 150 });
        }

<<<<<<< HEAD
        if (
            m_mod != Loader::get()->getInternalMod() &&
            m_mod != Mod::get()
        ) {
            // advanced settings
            auto advSettSpr = CCSprite::createWithSpriteFrameName("GJ_optionsBtn02_001.png");
            advSettSpr->setScale(.65f);

            auto advSettBtn = CCMenuItemSpriteExtra::create(
                advSettSpr, this, menu_selector(ModInfoLayer::onAdvancedSettings)
            );
            advSettBtn->setPosition(
                infoBtn->getPositionX() - 30.f,
                infoBtn->getPositionY()
            );
            m_buttonMenu->addChild(advSettBtn);

            auto uninstallBtnSpr = ButtonSprite::create(
                "Uninstall", "bigFont.fnt", "GJ_button_05.png", .6f
            );
=======
        if (m_mod != Loader::get()->getInternalMod() && m_mod != Mod::get()) {
            auto uninstallBtnSpr =
                ButtonSprite::create("Uninstall", "bigFont.fnt", "GJ_button_05.png", .6f);
>>>>>>> b9e670ff
            uninstallBtnSpr->setScale(.6f);

            auto uninstallBtn = CCMenuItemSpriteExtra::create(
                uninstallBtnSpr, this, menu_selector(ModInfoLayer::onUninstall)
            );
            uninstallBtn->setPosition(-85.f, 75.f);
            m_buttonMenu->addChild(uninstallBtn);

            // todo: show update button on loader that invokes the installer
            if (Index::get()->isUpdateAvailableForItem(m_info.m_id)) {
                m_installBtnSpr = IconButtonSprite::create(
                    "GE_button_01.png"_spr, CCSprite::createWithSpriteFrameName("install.png"_spr),
                    "Update", "bigFont.fnt"
                );
                m_installBtnSpr->setScale(.6f);

                m_installBtn = CCMenuItemSpriteExtra::create(
                    m_installBtnSpr, this, menu_selector(ModInfoLayer::onInstallMod)
                );
                m_installBtn->setPosition(-8.0f, 75.f);
                m_buttonMenu->addChild(m_installBtn);

                m_installStatus = DownloadStatusNode::create();
                m_installStatus->setPosition(winSize.width / 2 + 105.f, winSize.height / 2 + 75.f);
                m_installStatus->setVisible(false);
                m_mainLayer->addChild(m_installStatus);

                auto incomingVersion =
                    Index::get()->getKnownItem(m_info.m_id).m_info.m_version.toString();

                m_updateVersionLabel =
                    CCLabelBMFont::create(("Available: " + incomingVersion).c_str(), "bigFont.fnt");
                m_updateVersionLabel->setScale(.35f);
                m_updateVersionLabel->setAnchorPoint({ .0f, .5f });
                m_updateVersionLabel->setColor({ 94, 219, 255 });
                m_updateVersionLabel->setPosition(
                    winSize.width / 2 + 35.f, winSize.height / 2 + 75.f
                );
                m_mainLayer->addChild(m_updateVersionLabel);
            }
        }
    }
    else {
        m_installBtnSpr = IconButtonSprite::create(
            "GE_button_01.png"_spr, CCSprite::createWithSpriteFrameName("install.png"_spr),
            "Install", "bigFont.fnt"
        );
        m_installBtnSpr->setScale(.6f);

        m_installBtn = CCMenuItemSpriteExtra::create(
            m_installBtnSpr, this, menu_selector(ModInfoLayer::onInstallMod)
        );
        m_installBtn->setPosition(-143.0f, 75.f);
        m_buttonMenu->addChild(m_installBtn);

        m_installStatus = DownloadStatusNode::create();
        m_installStatus->setPosition(winSize.width / 2 - 25.f, winSize.height / 2 + 75.f);
        m_installStatus->setVisible(false);
        m_mainLayer->addChild(m_installStatus);
    }

    // check if this mod is being installed/updated, and if so, update UI
    if (auto handle = Index::get()->isInstallingItem(m_info.m_id)) {
        m_installation = handle;
        this->install();
    }

    auto closeSpr = CCSprite::createWithSpriteFrameName("GJ_closeBtn_001.png");
    closeSpr->setScale(.8f);

    auto closeBtn =
        CCMenuItemSpriteExtra::create(closeSpr, this, menu_selector(ModInfoLayer::onClose));
    closeBtn->setPosition(-size.width / 2 + 3.f, size.height / 2 - 3.f);
    m_buttonMenu->addChild(closeBtn);

    this->setKeypadEnabled(true);
    this->setTouchEnabled(true);

    return true;
}

void ModInfoLayer::onIssues(CCObject*) {
    ModInfoLayer::showIssueReportPopup(m_info);
}

void ModInfoLayer::onSupport(CCObject*) {
    MDPopup::create("Support " + m_mod->getName(), m_mod->getModInfo().m_supportInfo.value(), "OK")
        ->show();
}

void ModInfoLayer::onEnableMod(CCObject* pSender) {
    if (!InternalLoader::get()->shownInfoAlert("mod-disable-vs-unload")) {
        FLAlertLayer::create(
            "Notice",
            "You may still see some effects of the mod left, and you may "
            "need to <cg>restart</c> the game to have it fully unloaded.",
            "OK"
        )
            ->show();
        if (m_list) m_list->updateAllStates(nullptr);
        return;
    }
    if (as<CCMenuItemToggler*>(pSender)->isToggled()) {
        auto res = m_mod->load();
        if (!res) {
            FLAlertLayer::create(nullptr, "Error Loading Mod", res.error(), "OK", nullptr)->show();
        }
        else {
            auto res = m_mod->enable();
            if (!res) {
                FLAlertLayer::create(nullptr, "Error Enabling Mod", res.error(), "OK", nullptr)
                    ->show();
            }
        }
    }
    else {
        auto res = m_mod->disable();
        if (!res) {
            FLAlertLayer::create(nullptr, "Error Disabling Mod", res.error(), "OK", nullptr)
                ->show();
        }
    }
    if (m_list) m_list->updateAllStates(nullptr);
    as<CCMenuItemToggler*>(pSender)->toggle(m_mod->isEnabled());
}

void ModInfoLayer::onRepository(CCObject*) {
    web::openLinkInBrowser(m_mod->getModInfo().m_repository.value());
}

void ModInfoLayer::onInstallMod(CCObject*) {
    auto ticketRes = Index::get()->installItem(Index::get()->getKnownItem(m_info.m_id));
    if (!ticketRes) {
        return FLAlertLayer::create("Unable to install", ticketRes.error(), "OK")->show();
    }
    m_installation = ticketRes.value();

    createQuickPopup(
        "Install",
        "The following <cb>mods</c> will be installed: " +
            ranges::join(m_installation->toInstall(), ",") + ".",
        "Cancel", "OK",
        [this](FLAlertLayer*, bool btn2) {
            if (btn2) {
                this->install();
            }
            else {
                this->updateInstallStatus("", 0);
            }
        }
    );
}

void ModInfoLayer::onCancelInstall(CCObject*) {
    m_installBtn->setEnabled(false);
    m_installBtnSpr->setString("Cancelling");
    m_installation->cancel();
    m_installation = nullptr;
    if (m_updateVersionLabel) {
        m_updateVersionLabel->setVisible(true);
    }
}

void ModInfoLayer::onOpenConfigDir(CCObject*) {
    file::openFolder(m_mod->getConfigDir());
}

void ModInfoLayer::onUninstall(CCObject*) {
    auto layer = FLAlertLayer::create(
        this, "Confirm Uninstall",
        "Are you sure you want to uninstall <cr>" + m_info.m_name + "</c>?", "Cancel", "OK"
    );
    layer->setTag(TAG_CONFIRM_UNINSTALL);
    layer->show();
}

void ModInfoLayer::FLAlert_Clicked(FLAlertLayer* layer, bool btn2) {
    switch (layer->getTag()) {
        case TAG_CONFIRM_UNINSTALL:
            {
                if (btn2) {
                    this->uninstall();
                }
            }
            break;

        case TAG_DELETE_SAVEDATA:
            {
                if (btn2) {
                    if (ghc::filesystem::remove_all(m_mod->getSaveDir())) {
                        FLAlertLayer::create("Deleted", "The mod's save data was deleted.", "OK")
                            ->show();
                    }
                    else {
                        FLAlertLayer::create(
                            "Error", "Unable to delete mod's save directory!", "OK"
                        )
                            ->show();
                    }
                }
                if (m_list) m_list->refreshList();
                this->onClose(nullptr);
            }
            break;
    }
}

void ModInfoLayer::updateInstallStatus(std::string const& status, uint8_t progress) {
    if (status.size()) {
        m_installStatus->setVisible(true);
        m_installStatus->setStatus(status);
        m_installStatus->setProgress(progress);
    }
    else {
        m_installStatus->setVisible(false);
    }
}

void ModInfoLayer::modInstallProgress(
    InstallHandle, UpdateStatus status, std::string const& info, uint8_t percentage
) {
    switch (status) {
        case UpdateStatus::Failed:
            {
                FLAlertLayer::create("Installation failed :(", info, "OK")->show();
                this->updateInstallStatus("", 0);

                m_installBtn->setEnabled(true);
                m_installBtn->setTarget(this, menu_selector(ModInfoLayer::onInstallMod));
                m_installBtnSpr->setString("Install");
                m_installBtnSpr->setBG("GE_button_01.png"_spr, false);

                m_installation = nullptr;
            }
            break;

        case UpdateStatus::Finished:
            {
                this->updateInstallStatus("", 100);

                FLAlertLayer::create(
                    "Install complete",
                    "Mod succesfully installed! :) "
                    "(You may need to <cy>restart the game</c> "
                    "for the mod to take full effect)",
                    "OK"
                )
                    ->show();

                m_installation = nullptr;

                if (m_list) m_list->refreshList();
                this->onClose(nullptr);
            }
            break;

        default:
            {
                this->updateInstallStatus(info, percentage);
            }
            break;
    }
}

void ModInfoLayer::install() {
    if (m_updateVersionLabel) {
        m_updateVersionLabel->setVisible(false);
    }
    this->updateInstallStatus("Starting install", 0);

    m_installBtn->setTarget(this, menu_selector(ModInfoLayer::onCancelInstall));
    m_installBtnSpr->setString("Cancel");
    m_installBtnSpr->setBG("GJ_button_06.png", false);

    m_callbackID = m_installation->start(std::bind(
        &ModInfoLayer::modInstallProgress, this, std::placeholders::_1, std::placeholders::_2,
        std::placeholders::_3, std::placeholders::_4
    ));
}

void ModInfoLayer::uninstall() {
    auto res = m_mod->uninstall();
    if (!res) {
        return FLAlertLayer::create("Uninstall failed :(", res.error(), "OK")->show();
    }
    auto layer = FLAlertLayer::create(
        this, "Uninstall complete",
        "Mod was succesfully uninstalled! :) "
        "(You may need to <cy>restart the game</c> "
        "for the mod to take full effect). "
        "<co>Would you also like to delete the mod's "
        "save data?</c>",
        "Cancel", "Delete", 350.f
    );
    layer->setTag(TAG_DELETE_SAVEDATA);
    layer->show();
}

void ModInfoLayer::onDisablingNotSupported(CCObject* pSender) {
    FLAlertLayer::create("Unsupported", "<cr>Disabling</c> is not supported for this mod.", "OK")
        ->show();
    as<CCMenuItemToggler*>(pSender)->toggle(m_mod->isEnabled());
}

void ModInfoLayer::onHooks(CCObject*) {
    auto layer = HookListLayer::create(this->m_mod);
    this->addChild(layer);
    layer->showLayer(false);
}

void ModInfoLayer::onSettings(CCObject*) {
    ModSettingsPopup::create(m_mod)->show();
}

void ModInfoLayer::onNoSettings(CCObject*) {
    FLAlertLayer::create("No Settings Found", "This mod has no customizable settings.", "OK")
        ->show();
}

void ModInfoLayer::onAdvancedSettings(CCObject*) {
    AdvancedSettingsPopup::create(m_mod)->show();
}

void ModInfoLayer::onInfo(CCObject*) {
    FLAlertLayer::create(
        nullptr, ("About " + m_info.m_name).c_str(),
        "<cr>ID: " + m_info.m_id +
            "</c>\n"
            "<cg>Version: " +
            m_info.m_version.toString() +
            "</c>\n"
            "<cp>Developer: " +
            m_info.m_developer +
            "</c>\n"
            "<cb>Path: " +
            m_info.m_path.string() + "</c>\n",
        "OK", nullptr, 400.f
    )
        ->show();
}

void ModInfoLayer::keyDown(enumKeyCodes key) {
    if (key == KEY_Escape) return this->onClose(nullptr);
    if (key == KEY_Space) return;

    return FLAlertLayer::keyDown(key);
}

void ModInfoLayer::onClose(CCObject* pSender) {
    this->setKeyboardEnabled(false);
    this->removeFromParentAndCleanup(true);
    if (m_installation) {
        m_installation->leave(m_callbackID);
    }
};

ModInfoLayer* ModInfoLayer::create(Mod* mod, ModListView* list) {
    auto ret = new ModInfoLayer;
    if (ret && ret->init(new ModObject(mod), list)) {
        ret->autorelease();
        return ret;
    }
    CC_SAFE_DELETE(ret);
    return nullptr;
}

ModInfoLayer* ModInfoLayer::create(ModObject* obj, ModListView* list) {
    auto ret = new ModInfoLayer;
    if (ret && ret->init(obj, list)) {
        ret->autorelease();
        return ret;
    }
    CC_SAFE_DELETE(ret);
    return nullptr;
}

CCNode* ModInfoLayer::createLogoSpr(ModObject* modObj) {
    switch (modObj->m_type) {
        case ModObjectType::Mod:
            {
                return ModInfoLayer::createLogoSpr(modObj->m_mod);
            }
            break;

        case ModObjectType::Index:
            {
                return ModInfoLayer::createLogoSpr(modObj->m_index);
            }
            break;

        default:
            {
                auto spr = CCSprite::createWithSpriteFrameName("no-logo.png"_spr);
                if (!spr) {
                    return CCLabelBMFont::create("OwO", "goldFont.fnt");
                }
                return spr;
            }
            break;
    }
}

CCNode* ModInfoLayer::createLogoSpr(Mod* mod) {
    CCNode* spr = nullptr;
    if (mod == Loader::getInternalMod()) {
        spr = CCSprite::createWithSpriteFrameName("geode-logo.png"_spr);
    }
    else {
        spr = CCSprite::create(
            CCString::createWithFormat("%s/logo.png", mod->getID().c_str())->getCString()
        );
    }
    if (!spr) spr = CCSprite::createWithSpriteFrameName("no-logo.png"_spr);
    if (!spr) spr = CCLabelBMFont::create("OwO", "goldFont.fnt");
    return spr;
}

CCNode* ModInfoLayer::createLogoSpr(IndexItem const& item) {
    CCNode* spr = nullptr;
    auto logoPath = ghc::filesystem::absolute(item.m_path / "logo.png");
    spr = CCSprite::create(logoPath.string().c_str());
    if (!spr) {
        spr = CCSprite::createWithSpriteFrameName("no-logo.png"_spr);
    }
    if (!spr) {
        spr = CCLabelBMFont::create("OwO", "goldFont.fnt");
    }

    if (Index::get()->isFeaturedItem(item.m_info.m_id)) {
        auto logoGlow = CCSprite::createWithSpriteFrameName("logo-glow.png"_spr);
        spr->setPosition(
            logoGlow->getContentSize().width / 2, logoGlow->getContentSize().height / 2
        );
        logoGlow->setContentSize(spr->getContentSize());
        logoGlow->addChild(spr);
        spr = logoGlow;
    }

    return spr;
}

void ModInfoLayer::showIssueReportPopup(ModInfo const& info) {
    if (info.m_issues) {
        MDPopup::create(
            "Issue Report",
            info.m_issues.value().m_info +
                "\n\n"
                "If your issue relates to a <cr>game crash</c>, <cb>please include</c> the "
                "latest crash log(s) from `" +
                Loader::get()->getCrashLogDirectory().string() + "`",
            "OK", (info.m_issues.value().m_url ? "Open URL" : ""),
            [info](bool btn2) {
                if (btn2) {
                    web::openLinkInBrowser(info.m_issues.value().m_url.value());
                }
            }
        )->show();
    }
    else {
        MDPopup::create(
            "Issue Report",
            "Please report your issue on the "
            "[#support](https://discord.com/channels/911701438269386882/979352389985390603) "
            "channnel in the [Geode Discord Server](https://discord.gg/9e43WMKzhp)\n\n"
            "If your issue relates to a <cr>game crash</c>, <cb>please include</c> the "
            "latest crash log(s) from `" +
                Loader::get()->getCrashLogDirectory().string() + "`",
            "OK"
        )
            ->show();
    }
}<|MERGE_RESOLUTION|>--- conflicted
+++ resolved
@@ -3,15 +3,12 @@
 #include "../dev/HookListLayer.hpp"
 #include "../list/ModListView.hpp"
 #include "../settings/ModSettingsPopup.hpp"
-<<<<<<< HEAD
 #include "../settings/AdvancedSettingsPopup.hpp"
 #include <InternalLoader.hpp>
-=======
 
 #include <Geode/binding/ButtonSprite.hpp>
 #include <Geode/binding/CCTextInputNode.hpp>
 #include <Geode/binding/GJListLayer.hpp>
->>>>>>> b9e670ff
 #include <Geode/binding/Slider.hpp>
 #include <Geode/binding/SliderThumb.hpp>
 #include <Geode/binding/SliderTouchLogic.hpp>
@@ -231,10 +228,7 @@
         m_buttonMenu->addChild(changelogBtn);
     }
 
-<<<<<<< HEAD
     // mod info
-=======
->>>>>>> b9e670ff
     auto infoSpr = CCSprite::createWithSpriteFrameName("GJ_infoIcon_001.png");
     infoSpr->setScale(.85f);
 
@@ -257,14 +251,10 @@
     }
 
     if (isInstalledMod) {
-<<<<<<< HEAD
         // mod settings
         auto settingsSpr = CCSprite::createWithSpriteFrameName(
             "GJ_optionsBtn_001.png"
         );
-=======
-        auto settingsSpr = CCSprite::createWithSpriteFrameName("GJ_optionsBtn_001.png");
->>>>>>> b9e670ff
         settingsSpr->setScale(.65f);
 
         auto settingsBtn = CCMenuItemSpriteExtra::create(
@@ -334,7 +324,6 @@
             disableBtnSpr->setColor({ 150, 150, 150 });
         }
 
-<<<<<<< HEAD
         if (
             m_mod != Loader::get()->getInternalMod() &&
             m_mod != Mod::get()
@@ -355,11 +344,6 @@
             auto uninstallBtnSpr = ButtonSprite::create(
                 "Uninstall", "bigFont.fnt", "GJ_button_05.png", .6f
             );
-=======
-        if (m_mod != Loader::get()->getInternalMod() && m_mod != Mod::get()) {
-            auto uninstallBtnSpr =
-                ButtonSprite::create("Uninstall", "bigFont.fnt", "GJ_button_05.png", .6f);
->>>>>>> b9e670ff
             uninstallBtnSpr->setScale(.6f);
 
             auto uninstallBtn = CCMenuItemSpriteExtra::create(
